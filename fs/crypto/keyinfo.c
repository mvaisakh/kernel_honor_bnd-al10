--- conflicted
+++ resolved
@@ -108,16 +108,12 @@
 		res = -ENOKEY;
 		goto out;
 	}
-<<<<<<< HEAD
 	ukp = user_key_payload_locked(keyring_key);
-=======
-	ukp = user_key_payload(keyring_key);
 	if (!ukp) {
 		/* key was revoked before we acquired its semaphore */
 		res = -EKEYREVOKED;
 		goto out;
 	}
->>>>>>> d785062e
 	if (ukp->datalen != sizeof(struct fscrypt_key)) {
 		res = -EINVAL;
 		goto out;
