/*
 * mm/rmap.c - physical to virtual reverse mappings
 *
 * Copyright 2001, Rik van Riel <riel@conectiva.com.br>
 * Released under the General Public License (GPL).
 *
 * Simple, low overhead reverse mapping scheme.
 * Please try to keep this thing as modular as possible.
 *
 * Provides methods for unmapping each kind of mapped page:
 * the anon methods track anonymous pages, and
 * the file methods track pages belonging to an inode.
 *
 * Original design by Rik van Riel <riel@conectiva.com.br> 2001
 * File methods by Dave McCracken <dmccr@us.ibm.com> 2003, 2004
 * Anonymous methods by Andrea Arcangeli <andrea@suse.de> 2004
 * Contributions by Hugh Dickins 2003, 2004
 */

/*
 * Lock ordering in mm:
 *
 * inode->i_mutex	(while writing or truncating, not reading or faulting)
 *   inode->i_alloc_sem (vmtruncate_range)
 *   mm->mmap_sem
 *     page->flags PG_locked (lock_page)
 *       mapping->i_mmap_mutex
 *         anon_vma->mutex
 *           mm->page_table_lock or pte_lock
 *             zone->lru_lock (in mark_page_accessed, isolate_lru_page)
 *             swap_lock (in swap_duplicate, swap_info_get)
 *               mmlist_lock (in mmput, drain_mmlist and others)
 *               mapping->private_lock (in __set_page_dirty_buffers)
 *               inode->i_lock (in set_page_dirty's __mark_inode_dirty)
 *               inode_wb_list_lock (in set_page_dirty's __mark_inode_dirty)
 *                 sb_lock (within inode_lock in fs/fs-writeback.c)
 *                 mapping->tree_lock (widely used, in set_page_dirty,
 *                           in arch-dependent flush_dcache_mmap_lock,
 *                           within inode_wb_list_lock in __sync_single_inode)
 *
<<<<<<< HEAD
 * (code doesn't rely on that order so it could be switched around)
 * ->tasklist_lock
 *   anon_vma->mutex      (memory_failure, collect_procs_anon)
=======
 * anon_vma->mutex,mapping->i_mutex      (memory_failure, collect_procs_anon)
 *   ->tasklist_lock
>>>>>>> 712ae51a
 *     pte map lock
 */

#include <linux/mm.h>
#include <linux/pagemap.h>
#include <linux/swap.h>
#include <linux/swapops.h>
#include <linux/slab.h>
#include <linux/init.h>
#include <linux/ksm.h>
#include <linux/rmap.h>
#include <linux/rcupdate.h>
#include <linux/module.h>
#include <linux/memcontrol.h>
#include <linux/mmu_notifier.h>
#include <linux/migrate.h>
#include <linux/hugetlb.h>

#include <asm/tlbflush.h>

#include "internal.h"

static struct kmem_cache *anon_vma_cachep;
static struct kmem_cache *anon_vma_chain_cachep;

static inline struct anon_vma *anon_vma_alloc(void)
{
	struct anon_vma *anon_vma;

	anon_vma = kmem_cache_alloc(anon_vma_cachep, GFP_KERNEL);
	if (anon_vma) {
		atomic_set(&anon_vma->refcount, 1);
		/*
		 * Initialise the anon_vma root to point to itself. If called
		 * from fork, the root will be reset to the parents anon_vma.
		 */
		anon_vma->root = anon_vma;
	}

	return anon_vma;
}

static inline void anon_vma_free(struct anon_vma *anon_vma)
{
	VM_BUG_ON(atomic_read(&anon_vma->refcount));

	/*
	 * Synchronize against page_lock_anon_vma() such that
	 * we can safely hold the lock without the anon_vma getting
	 * freed.
	 *
	 * Relies on the full mb implied by the atomic_dec_and_test() from
	 * put_anon_vma() against the acquire barrier implied by
	 * mutex_trylock() from page_lock_anon_vma(). This orders:
	 *
	 * page_lock_anon_vma()		VS	put_anon_vma()
	 *   mutex_trylock()			  atomic_dec_and_test()
	 *   LOCK				  MB
	 *   atomic_read()			  mutex_is_locked()
	 *
	 * LOCK should suffice since the actual taking of the lock must
	 * happen _before_ what follows.
	 */
	if (mutex_is_locked(&anon_vma->root->mutex)) {
		anon_vma_lock(anon_vma);
		anon_vma_unlock(anon_vma);
	}

	kmem_cache_free(anon_vma_cachep, anon_vma);
}

static inline struct anon_vma_chain *anon_vma_chain_alloc(gfp_t gfp)
{
	return kmem_cache_alloc(anon_vma_chain_cachep, gfp);
}

static void anon_vma_chain_free(struct anon_vma_chain *anon_vma_chain)
{
	kmem_cache_free(anon_vma_chain_cachep, anon_vma_chain);
}

/**
 * anon_vma_prepare - attach an anon_vma to a memory region
 * @vma: the memory region in question
 *
 * This makes sure the memory mapping described by 'vma' has
 * an 'anon_vma' attached to it, so that we can associate the
 * anonymous pages mapped into it with that anon_vma.
 *
 * The common case will be that we already have one, but if
 * not we either need to find an adjacent mapping that we
 * can re-use the anon_vma from (very common when the only
 * reason for splitting a vma has been mprotect()), or we
 * allocate a new one.
 *
 * Anon-vma allocations are very subtle, because we may have
 * optimistically looked up an anon_vma in page_lock_anon_vma()
 * and that may actually touch the spinlock even in the newly
 * allocated vma (it depends on RCU to make sure that the
 * anon_vma isn't actually destroyed).
 *
 * As a result, we need to do proper anon_vma locking even
 * for the new allocation. At the same time, we do not want
 * to do any locking for the common case of already having
 * an anon_vma.
 *
 * This must be called with the mmap_sem held for reading.
 */
int anon_vma_prepare(struct vm_area_struct *vma)
{
	struct anon_vma *anon_vma = vma->anon_vma;
	struct anon_vma_chain *avc;

	might_sleep();
	if (unlikely(!anon_vma)) {
		struct mm_struct *mm = vma->vm_mm;
		struct anon_vma *allocated;

		avc = anon_vma_chain_alloc(GFP_KERNEL);
		if (!avc)
			goto out_enomem;

		anon_vma = find_mergeable_anon_vma(vma);
		allocated = NULL;
		if (!anon_vma) {
			anon_vma = anon_vma_alloc();
			if (unlikely(!anon_vma))
				goto out_enomem_free_avc;
			allocated = anon_vma;
		}

		anon_vma_lock(anon_vma);
		/* page_table_lock to protect against threads */
		spin_lock(&mm->page_table_lock);
		if (likely(!vma->anon_vma)) {
			vma->anon_vma = anon_vma;
			avc->anon_vma = anon_vma;
			avc->vma = vma;
			list_add(&avc->same_vma, &vma->anon_vma_chain);
			list_add_tail(&avc->same_anon_vma, &anon_vma->head);
			allocated = NULL;
			avc = NULL;
		}
		spin_unlock(&mm->page_table_lock);
		anon_vma_unlock(anon_vma);

		if (unlikely(allocated))
			put_anon_vma(allocated);
		if (unlikely(avc))
			anon_vma_chain_free(avc);
	}
	return 0;

 out_enomem_free_avc:
	anon_vma_chain_free(avc);
 out_enomem:
	return -ENOMEM;
}

/*
 * This is a useful helper function for locking the anon_vma root as
 * we traverse the vma->anon_vma_chain, looping over anon_vma's that
 * have the same vma.
 *
 * Such anon_vma's should have the same root, so you'd expect to see
 * just a single mutex_lock for the whole traversal.
 */
static inline struct anon_vma *lock_anon_vma_root(struct anon_vma *root, struct anon_vma *anon_vma)
{
	struct anon_vma *new_root = anon_vma->root;
	if (new_root != root) {
		if (WARN_ON_ONCE(root))
			mutex_unlock(&root->mutex);
		root = new_root;
		mutex_lock(&root->mutex);
	}
	return root;
}

static inline void unlock_anon_vma_root(struct anon_vma *root)
{
	if (root)
		mutex_unlock(&root->mutex);
}

static void anon_vma_chain_link(struct vm_area_struct *vma,
				struct anon_vma_chain *avc,
				struct anon_vma *anon_vma)
{
	avc->vma = vma;
	avc->anon_vma = anon_vma;
	list_add(&avc->same_vma, &vma->anon_vma_chain);

	/*
	 * It's critical to add new vmas to the tail of the anon_vma,
	 * see comment in huge_memory.c:__split_huge_page().
	 */
	list_add_tail(&avc->same_anon_vma, &anon_vma->head);
}

/*
 * Attach the anon_vmas from src to dst.
 * Returns 0 on success, -ENOMEM on failure.
 */
int anon_vma_clone(struct vm_area_struct *dst, struct vm_area_struct *src)
{
	struct anon_vma_chain *avc, *pavc;
	struct anon_vma *root = NULL;

	list_for_each_entry_reverse(pavc, &src->anon_vma_chain, same_vma) {
		struct anon_vma *anon_vma;

		avc = anon_vma_chain_alloc(GFP_NOWAIT | __GFP_NOWARN);
		if (unlikely(!avc)) {
			unlock_anon_vma_root(root);
			root = NULL;
			avc = anon_vma_chain_alloc(GFP_KERNEL);
			if (!avc)
				goto enomem_failure;
		}
		anon_vma = pavc->anon_vma;
		root = lock_anon_vma_root(root, anon_vma);
		anon_vma_chain_link(dst, avc, anon_vma);
	}
	unlock_anon_vma_root(root);
	return 0;

 enomem_failure:
	unlink_anon_vmas(dst);
	return -ENOMEM;
}

/*
 * Attach vma to its own anon_vma, as well as to the anon_vmas that
 * the corresponding VMA in the parent process is attached to.
 * Returns 0 on success, non-zero on failure.
 */
int anon_vma_fork(struct vm_area_struct *vma, struct vm_area_struct *pvma)
{
	struct anon_vma_chain *avc;
	struct anon_vma *anon_vma;

	/* Don't bother if the parent process has no anon_vma here. */
	if (!pvma->anon_vma)
		return 0;

	/*
	 * First, attach the new VMA to the parent VMA's anon_vmas,
	 * so rmap can find non-COWed pages in child processes.
	 */
	if (anon_vma_clone(vma, pvma))
		return -ENOMEM;

	/* Then add our own anon_vma. */
	anon_vma = anon_vma_alloc();
	if (!anon_vma)
		goto out_error;
	avc = anon_vma_chain_alloc(GFP_KERNEL);
	if (!avc)
		goto out_error_free_anon_vma;

	/*
	 * The root anon_vma's spinlock is the lock actually used when we
	 * lock any of the anon_vmas in this anon_vma tree.
	 */
	anon_vma->root = pvma->anon_vma->root;
	/*
	 * With refcounts, an anon_vma can stay around longer than the
	 * process it belongs to. The root anon_vma needs to be pinned until
	 * this anon_vma is freed, because the lock lives in the root.
	 */
	get_anon_vma(anon_vma->root);
	/* Mark this anon_vma as the one where our new (COWed) pages go. */
	vma->anon_vma = anon_vma;
	anon_vma_lock(anon_vma);
	anon_vma_chain_link(vma, avc, anon_vma);
	anon_vma_unlock(anon_vma);

	return 0;

 out_error_free_anon_vma:
	put_anon_vma(anon_vma);
 out_error:
	unlink_anon_vmas(vma);
	return -ENOMEM;
}

void unlink_anon_vmas(struct vm_area_struct *vma)
{
	struct anon_vma_chain *avc, *next;
	struct anon_vma *root = NULL;

	/*
	 * Unlink each anon_vma chained to the VMA.  This list is ordered
	 * from newest to oldest, ensuring the root anon_vma gets freed last.
	 */
	list_for_each_entry_safe(avc, next, &vma->anon_vma_chain, same_vma) {
		struct anon_vma *anon_vma = avc->anon_vma;

		root = lock_anon_vma_root(root, anon_vma);
		list_del(&avc->same_anon_vma);

		/*
		 * Leave empty anon_vmas on the list - we'll need
		 * to free them outside the lock.
		 */
		if (list_empty(&anon_vma->head))
			continue;

		list_del(&avc->same_vma);
		anon_vma_chain_free(avc);
	}
	unlock_anon_vma_root(root);

	/*
	 * Iterate the list once more, it now only contains empty and unlinked
	 * anon_vmas, destroy them. Could not do before due to __put_anon_vma()
	 * needing to acquire the anon_vma->root->mutex.
	 */
	list_for_each_entry_safe(avc, next, &vma->anon_vma_chain, same_vma) {
		struct anon_vma *anon_vma = avc->anon_vma;

		put_anon_vma(anon_vma);

		list_del(&avc->same_vma);
		anon_vma_chain_free(avc);
	}
}

static void anon_vma_ctor(void *data)
{
	struct anon_vma *anon_vma = data;

	mutex_init(&anon_vma->mutex);
	atomic_set(&anon_vma->refcount, 0);
	INIT_LIST_HEAD(&anon_vma->head);
}

void __init anon_vma_init(void)
{
	anon_vma_cachep = kmem_cache_create("anon_vma", sizeof(struct anon_vma),
			0, SLAB_DESTROY_BY_RCU|SLAB_PANIC, anon_vma_ctor);
	anon_vma_chain_cachep = KMEM_CACHE(anon_vma_chain, SLAB_PANIC);
}

/*
 * Getting a lock on a stable anon_vma from a page off the LRU is tricky!
 *
 * Since there is no serialization what so ever against page_remove_rmap()
 * the best this function can do is return a locked anon_vma that might
 * have been relevant to this page.
 *
 * The page might have been remapped to a different anon_vma or the anon_vma
 * returned may already be freed (and even reused).
 *
 * In case it was remapped to a different anon_vma, the new anon_vma will be a
 * child of the old anon_vma, and the anon_vma lifetime rules will therefore
 * ensure that any anon_vma obtained from the page will still be valid for as
 * long as we observe page_mapped() [ hence all those page_mapped() tests ].
 *
 * All users of this function must be very careful when walking the anon_vma
 * chain and verify that the page in question is indeed mapped in it
 * [ something equivalent to page_mapped_in_vma() ].
 *
 * Since anon_vma's slab is DESTROY_BY_RCU and we know from page_remove_rmap()
 * that the anon_vma pointer from page->mapping is valid if there is a
 * mapcount, we can dereference the anon_vma after observing those.
 */
struct anon_vma *page_get_anon_vma(struct page *page)
{
	struct anon_vma *anon_vma = NULL;
	unsigned long anon_mapping;

	rcu_read_lock();
	anon_mapping = (unsigned long) ACCESS_ONCE(page->mapping);
	if ((anon_mapping & PAGE_MAPPING_FLAGS) != PAGE_MAPPING_ANON)
		goto out;
	if (!page_mapped(page))
		goto out;

	anon_vma = (struct anon_vma *) (anon_mapping - PAGE_MAPPING_ANON);
	if (!atomic_inc_not_zero(&anon_vma->refcount)) {
		anon_vma = NULL;
		goto out;
	}

	/*
	 * If this page is still mapped, then its anon_vma cannot have been
	 * freed.  But if it has been unmapped, we have no security against the
	 * anon_vma structure being freed and reused (for another anon_vma:
	 * SLAB_DESTROY_BY_RCU guarantees that - so the atomic_inc_not_zero()
	 * above cannot corrupt).
	 */
	if (!page_mapped(page)) {
		put_anon_vma(anon_vma);
		anon_vma = NULL;
	}
out:
	rcu_read_unlock();

	return anon_vma;
}

/*
 * Similar to page_get_anon_vma() except it locks the anon_vma.
 *
 * Its a little more complex as it tries to keep the fast path to a single
 * atomic op -- the trylock. If we fail the trylock, we fall back to getting a
 * reference like with page_get_anon_vma() and then block on the mutex.
 */
struct anon_vma *page_lock_anon_vma(struct page *page)
{
	struct anon_vma *anon_vma = NULL;
	struct anon_vma *root_anon_vma;
	unsigned long anon_mapping;

	rcu_read_lock();
	anon_mapping = (unsigned long) ACCESS_ONCE(page->mapping);
	if ((anon_mapping & PAGE_MAPPING_FLAGS) != PAGE_MAPPING_ANON)
		goto out;
	if (!page_mapped(page))
		goto out;

	anon_vma = (struct anon_vma *) (anon_mapping - PAGE_MAPPING_ANON);
	root_anon_vma = ACCESS_ONCE(anon_vma->root);
	if (mutex_trylock(&root_anon_vma->mutex)) {
		/*
		 * If the page is still mapped, then this anon_vma is still
		 * its anon_vma, and holding the mutex ensures that it will
		 * not go away, see anon_vma_free().
		 */
		if (!page_mapped(page)) {
			mutex_unlock(&root_anon_vma->mutex);
			anon_vma = NULL;
		}
		goto out;
	}

	/* trylock failed, we got to sleep */
	if (!atomic_inc_not_zero(&anon_vma->refcount)) {
		anon_vma = NULL;
		goto out;
	}

	if (!page_mapped(page)) {
		put_anon_vma(anon_vma);
		anon_vma = NULL;
		goto out;
	}

	/* we pinned the anon_vma, its safe to sleep */
	rcu_read_unlock();
	anon_vma_lock(anon_vma);

	if (atomic_dec_and_test(&anon_vma->refcount)) {
		/*
		 * Oops, we held the last refcount, release the lock
		 * and bail -- can't simply use put_anon_vma() because
		 * we'll deadlock on the anon_vma_lock() recursion.
		 */
		anon_vma_unlock(anon_vma);
		__put_anon_vma(anon_vma);
		anon_vma = NULL;
	}

	return anon_vma;

out:
	rcu_read_unlock();
	return anon_vma;
}

void page_unlock_anon_vma(struct anon_vma *anon_vma)
{
	anon_vma_unlock(anon_vma);
}

/*
 * At what user virtual address is page expected in @vma?
 * Returns virtual address or -EFAULT if page's index/offset is not
 * within the range mapped the @vma.
 */
inline unsigned long
vma_address(struct page *page, struct vm_area_struct *vma)
{
	pgoff_t pgoff = page->index << (PAGE_CACHE_SHIFT - PAGE_SHIFT);
	unsigned long address;

	if (unlikely(is_vm_hugetlb_page(vma)))
		pgoff = page->index << huge_page_order(page_hstate(page));
	address = vma->vm_start + ((pgoff - vma->vm_pgoff) << PAGE_SHIFT);
	if (unlikely(address < vma->vm_start || address >= vma->vm_end)) {
		/* page should be within @vma mapping range */
		return -EFAULT;
	}
	return address;
}

/*
 * At what user virtual address is page expected in vma?
 * Caller should check the page is actually part of the vma.
 */
unsigned long page_address_in_vma(struct page *page, struct vm_area_struct *vma)
{
	if (PageAnon(page)) {
		struct anon_vma *page__anon_vma = page_anon_vma(page);
		/*
		 * Note: swapoff's unuse_vma() is more efficient with this
		 * check, and needs it to match anon_vma when KSM is active.
		 */
		if (!vma->anon_vma || !page__anon_vma ||
		    vma->anon_vma->root != page__anon_vma->root)
			return -EFAULT;
	} else if (page->mapping && !(vma->vm_flags & VM_NONLINEAR)) {
		if (!vma->vm_file ||
		    vma->vm_file->f_mapping != page->mapping)
			return -EFAULT;
	} else
		return -EFAULT;
	return vma_address(page, vma);
}

/*
 * Check that @page is mapped at @address into @mm.
 *
 * If @sync is false, page_check_address may perform a racy check to avoid
 * the page table lock when the pte is not present (helpful when reclaiming
 * highly shared pages).
 *
 * On success returns with pte mapped and locked.
 */
pte_t *__page_check_address(struct page *page, struct mm_struct *mm,
			  unsigned long address, spinlock_t **ptlp, int sync)
{
	pgd_t *pgd;
	pud_t *pud;
	pmd_t *pmd;
	pte_t *pte;
	spinlock_t *ptl;

	if (unlikely(PageHuge(page))) {
		pte = huge_pte_offset(mm, address);
		ptl = &mm->page_table_lock;
		goto check;
	}

	pgd = pgd_offset(mm, address);
	if (!pgd_present(*pgd))
		return NULL;

	pud = pud_offset(pgd, address);
	if (!pud_present(*pud))
		return NULL;

	pmd = pmd_offset(pud, address);
	if (!pmd_present(*pmd))
		return NULL;
	if (pmd_trans_huge(*pmd))
		return NULL;

	pte = pte_offset_map(pmd, address);
	/* Make a quick check before getting the lock */
	if (!sync && !pte_present(*pte)) {
		pte_unmap(pte);
		return NULL;
	}

	ptl = pte_lockptr(mm, pmd);
check:
	spin_lock(ptl);
	if (pte_present(*pte) && page_to_pfn(page) == pte_pfn(*pte)) {
		*ptlp = ptl;
		return pte;
	}
	pte_unmap_unlock(pte, ptl);
	return NULL;
}

/**
 * page_mapped_in_vma - check whether a page is really mapped in a VMA
 * @page: the page to test
 * @vma: the VMA to test
 *
 * Returns 1 if the page is mapped into the page tables of the VMA, 0
 * if the page is not mapped into the page tables of this VMA.  Only
 * valid for normal file or anonymous VMAs.
 */
int page_mapped_in_vma(struct page *page, struct vm_area_struct *vma)
{
	unsigned long address;
	pte_t *pte;
	spinlock_t *ptl;

	address = vma_address(page, vma);
	if (address == -EFAULT)		/* out of vma range */
		return 0;
	pte = page_check_address(page, vma->vm_mm, address, &ptl, 1);
	if (!pte)			/* the page is not in this mm */
		return 0;
	pte_unmap_unlock(pte, ptl);

	return 1;
}

/*
 * Subfunctions of page_referenced: page_referenced_one called
 * repeatedly from either page_referenced_anon or page_referenced_file.
 */
int page_referenced_one(struct page *page, struct vm_area_struct *vma,
			unsigned long address, unsigned int *mapcount,
			unsigned long *vm_flags)
{
	struct mm_struct *mm = vma->vm_mm;
	int referenced = 0;

	if (unlikely(PageTransHuge(page))) {
		pmd_t *pmd;

		spin_lock(&mm->page_table_lock);
		/*
		 * rmap might return false positives; we must filter
		 * these out using page_check_address_pmd().
		 */
		pmd = page_check_address_pmd(page, mm, address,
					     PAGE_CHECK_ADDRESS_PMD_FLAG);
		if (!pmd) {
			spin_unlock(&mm->page_table_lock);
			goto out;
		}

		if (vma->vm_flags & VM_LOCKED) {
			spin_unlock(&mm->page_table_lock);
			*mapcount = 0;	/* break early from loop */
			*vm_flags |= VM_LOCKED;
			goto out;
		}

		/* go ahead even if the pmd is pmd_trans_splitting() */
		if (pmdp_clear_flush_young_notify(vma, address, pmd))
			referenced++;
		spin_unlock(&mm->page_table_lock);
	} else {
		pte_t *pte;
		spinlock_t *ptl;

		/*
		 * rmap might return false positives; we must filter
		 * these out using page_check_address().
		 */
		pte = page_check_address(page, mm, address, &ptl, 0);
		if (!pte)
			goto out;

		if (vma->vm_flags & VM_LOCKED) {
			pte_unmap_unlock(pte, ptl);
			*mapcount = 0;	/* break early from loop */
			*vm_flags |= VM_LOCKED;
			goto out;
		}

		if (ptep_clear_flush_young_notify(vma, address, pte)) {
			/*
			 * Don't treat a reference through a sequentially read
			 * mapping as such.  If the page has been used in
			 * another mapping, we will catch it; if this other
			 * mapping is already gone, the unmap path will have
			 * set PG_referenced or activated the page.
			 */
			if (likely(!VM_SequentialReadHint(vma)))
				referenced++;
		}
		pte_unmap_unlock(pte, ptl);
	}

	/* Pretend the page is referenced if the task has the
	   swap token and is in the middle of a page fault. */
	if (mm != current->mm && has_swap_token(mm) &&
			rwsem_is_locked(&mm->mmap_sem))
		referenced++;

	(*mapcount)--;

	if (referenced)
		*vm_flags |= vma->vm_flags;
out:
	return referenced;
}

static int page_referenced_anon(struct page *page,
				struct mem_cgroup *mem_cont,
				unsigned long *vm_flags)
{
	unsigned int mapcount;
	struct anon_vma *anon_vma;
	struct anon_vma_chain *avc;
	int referenced = 0;

	anon_vma = page_lock_anon_vma(page);
	if (!anon_vma)
		return referenced;

	mapcount = page_mapcount(page);
	list_for_each_entry(avc, &anon_vma->head, same_anon_vma) {
		struct vm_area_struct *vma = avc->vma;
		unsigned long address = vma_address(page, vma);
		if (address == -EFAULT)
			continue;
		/*
		 * If we are reclaiming on behalf of a cgroup, skip
		 * counting on behalf of references from different
		 * cgroups
		 */
		if (mem_cont && !mm_match_cgroup(vma->vm_mm, mem_cont))
			continue;
		referenced += page_referenced_one(page, vma, address,
						  &mapcount, vm_flags);
		if (!mapcount)
			break;
	}

	page_unlock_anon_vma(anon_vma);
	return referenced;
}

/**
 * page_referenced_file - referenced check for object-based rmap
 * @page: the page we're checking references on.
 * @mem_cont: target memory controller
 * @vm_flags: collect encountered vma->vm_flags who actually referenced the page
 *
 * For an object-based mapped page, find all the places it is mapped and
 * check/clear the referenced flag.  This is done by following the page->mapping
 * pointer, then walking the chain of vmas it holds.  It returns the number
 * of references it found.
 *
 * This function is only called from page_referenced for object-based pages.
 */
static int page_referenced_file(struct page *page,
				struct mem_cgroup *mem_cont,
				unsigned long *vm_flags)
{
	unsigned int mapcount;
	struct address_space *mapping = page->mapping;
	pgoff_t pgoff = page->index << (PAGE_CACHE_SHIFT - PAGE_SHIFT);
	struct vm_area_struct *vma;
	struct prio_tree_iter iter;
	int referenced = 0;

	/*
	 * The caller's checks on page->mapping and !PageAnon have made
	 * sure that this is a file page: the check for page->mapping
	 * excludes the case just before it gets set on an anon page.
	 */
	BUG_ON(PageAnon(page));

	/*
	 * The page lock not only makes sure that page->mapping cannot
	 * suddenly be NULLified by truncation, it makes sure that the
	 * structure at mapping cannot be freed and reused yet,
	 * so we can safely take mapping->i_mmap_mutex.
	 */
	BUG_ON(!PageLocked(page));

	mutex_lock(&mapping->i_mmap_mutex);

	/*
	 * i_mmap_mutex does not stabilize mapcount at all, but mapcount
	 * is more likely to be accurate if we note it after spinning.
	 */
	mapcount = page_mapcount(page);

	vma_prio_tree_foreach(vma, &iter, &mapping->i_mmap, pgoff, pgoff) {
		unsigned long address = vma_address(page, vma);
		if (address == -EFAULT)
			continue;
		/*
		 * If we are reclaiming on behalf of a cgroup, skip
		 * counting on behalf of references from different
		 * cgroups
		 */
		if (mem_cont && !mm_match_cgroup(vma->vm_mm, mem_cont))
			continue;
		referenced += page_referenced_one(page, vma, address,
						  &mapcount, vm_flags);
		if (!mapcount)
			break;
	}

	mutex_unlock(&mapping->i_mmap_mutex);
	return referenced;
}

/**
 * page_referenced - test if the page was referenced
 * @page: the page to test
 * @is_locked: caller holds lock on the page
 * @mem_cont: target memory controller
 * @vm_flags: collect encountered vma->vm_flags who actually referenced the page
 *
 * Quick test_and_clear_referenced for all mappings to a page,
 * returns the number of ptes which referenced the page.
 */
int page_referenced(struct page *page,
		    int is_locked,
		    struct mem_cgroup *mem_cont,
		    unsigned long *vm_flags)
{
	int referenced = 0;
	int we_locked = 0;

	*vm_flags = 0;
	if (page_mapped(page) && page_rmapping(page)) {
		if (!is_locked && (!PageAnon(page) || PageKsm(page))) {
			we_locked = trylock_page(page);
			if (!we_locked) {
				referenced++;
				goto out;
			}
		}
		if (unlikely(PageKsm(page)))
			referenced += page_referenced_ksm(page, mem_cont,
								vm_flags);
		else if (PageAnon(page))
			referenced += page_referenced_anon(page, mem_cont,
								vm_flags);
		else if (page->mapping)
			referenced += page_referenced_file(page, mem_cont,
								vm_flags);
		if (we_locked)
			unlock_page(page);
	}
out:
	if (page_test_and_clear_young(page_to_pfn(page)))
		referenced++;

	return referenced;
}

static int page_mkclean_one(struct page *page, struct vm_area_struct *vma,
			    unsigned long address)
{
	struct mm_struct *mm = vma->vm_mm;
	pte_t *pte;
	spinlock_t *ptl;
	int ret = 0;

	pte = page_check_address(page, mm, address, &ptl, 1);
	if (!pte)
		goto out;

	if (pte_dirty(*pte) || pte_write(*pte)) {
		pte_t entry;

		flush_cache_page(vma, address, pte_pfn(*pte));
		entry = ptep_clear_flush_notify(vma, address, pte);
		entry = pte_wrprotect(entry);
		entry = pte_mkclean(entry);
		set_pte_at(mm, address, pte, entry);
		ret = 1;
	}

	pte_unmap_unlock(pte, ptl);
out:
	return ret;
}

static int page_mkclean_file(struct address_space *mapping, struct page *page)
{
	pgoff_t pgoff = page->index << (PAGE_CACHE_SHIFT - PAGE_SHIFT);
	struct vm_area_struct *vma;
	struct prio_tree_iter iter;
	int ret = 0;

	BUG_ON(PageAnon(page));

	mutex_lock(&mapping->i_mmap_mutex);
	vma_prio_tree_foreach(vma, &iter, &mapping->i_mmap, pgoff, pgoff) {
		if (vma->vm_flags & VM_SHARED) {
			unsigned long address = vma_address(page, vma);
			if (address == -EFAULT)
				continue;
			ret += page_mkclean_one(page, vma, address);
		}
	}
	mutex_unlock(&mapping->i_mmap_mutex);
	return ret;
}

int page_mkclean(struct page *page)
{
	int ret = 0;

	BUG_ON(!PageLocked(page));

	if (page_mapped(page)) {
		struct address_space *mapping = page_mapping(page);
		if (mapping) {
			ret = page_mkclean_file(mapping, page);
			if (page_test_and_clear_dirty(page_to_pfn(page), 1))
				ret = 1;
		}
	}

	return ret;
}
EXPORT_SYMBOL_GPL(page_mkclean);

/**
 * page_move_anon_rmap - move a page to our anon_vma
 * @page:	the page to move to our anon_vma
 * @vma:	the vma the page belongs to
 * @address:	the user virtual address mapped
 *
 * When a page belongs exclusively to one process after a COW event,
 * that page can be moved into the anon_vma that belongs to just that
 * process, so the rmap code will not search the parent or sibling
 * processes.
 */
void page_move_anon_rmap(struct page *page,
	struct vm_area_struct *vma, unsigned long address)
{
	struct anon_vma *anon_vma = vma->anon_vma;

	VM_BUG_ON(!PageLocked(page));
	VM_BUG_ON(!anon_vma);
	VM_BUG_ON(page->index != linear_page_index(vma, address));

	anon_vma = (void *) anon_vma + PAGE_MAPPING_ANON;
	page->mapping = (struct address_space *) anon_vma;
}

/**
 * __page_set_anon_rmap - set up new anonymous rmap
 * @page:	Page to add to rmap	
 * @vma:	VM area to add page to.
 * @address:	User virtual address of the mapping	
 * @exclusive:	the page is exclusively owned by the current process
 */
static void __page_set_anon_rmap(struct page *page,
	struct vm_area_struct *vma, unsigned long address, int exclusive)
{
	struct anon_vma *anon_vma = vma->anon_vma;

	BUG_ON(!anon_vma);

	if (PageAnon(page))
		return;

	/*
	 * If the page isn't exclusively mapped into this vma,
	 * we must use the _oldest_ possible anon_vma for the
	 * page mapping!
	 */
	if (!exclusive)
		anon_vma = anon_vma->root;

	anon_vma = (void *) anon_vma + PAGE_MAPPING_ANON;
	page->mapping = (struct address_space *) anon_vma;
	page->index = linear_page_index(vma, address);
}

/**
 * __page_check_anon_rmap - sanity check anonymous rmap addition
 * @page:	the page to add the mapping to
 * @vma:	the vm area in which the mapping is added
 * @address:	the user virtual address mapped
 */
static void __page_check_anon_rmap(struct page *page,
	struct vm_area_struct *vma, unsigned long address)
{
#ifdef CONFIG_DEBUG_VM
	/*
	 * The page's anon-rmap details (mapping and index) are guaranteed to
	 * be set up correctly at this point.
	 *
	 * We have exclusion against page_add_anon_rmap because the caller
	 * always holds the page locked, except if called from page_dup_rmap,
	 * in which case the page is already known to be setup.
	 *
	 * We have exclusion against page_add_new_anon_rmap because those pages
	 * are initially only visible via the pagetables, and the pte is locked
	 * over the call to page_add_new_anon_rmap.
	 */
	BUG_ON(page_anon_vma(page)->root != vma->anon_vma->root);
	BUG_ON(page->index != linear_page_index(vma, address));
#endif
}

/**
 * page_add_anon_rmap - add pte mapping to an anonymous page
 * @page:	the page to add the mapping to
 * @vma:	the vm area in which the mapping is added
 * @address:	the user virtual address mapped
 *
 * The caller needs to hold the pte lock, and the page must be locked in
 * the anon_vma case: to serialize mapping,index checking after setting,
 * and to ensure that PageAnon is not being upgraded racily to PageKsm
 * (but PageKsm is never downgraded to PageAnon).
 */
void page_add_anon_rmap(struct page *page,
	struct vm_area_struct *vma, unsigned long address)
{
	do_page_add_anon_rmap(page, vma, address, 0);
}

/*
 * Special version of the above for do_swap_page, which often runs
 * into pages that are exclusively owned by the current process.
 * Everybody else should continue to use page_add_anon_rmap above.
 */
void do_page_add_anon_rmap(struct page *page,
	struct vm_area_struct *vma, unsigned long address, int exclusive)
{
	int first = atomic_inc_and_test(&page->_mapcount);
	if (first) {
		if (!PageTransHuge(page))
			__inc_zone_page_state(page, NR_ANON_PAGES);
		else
			__inc_zone_page_state(page,
					      NR_ANON_TRANSPARENT_HUGEPAGES);
	}
	if (unlikely(PageKsm(page)))
		return;

	VM_BUG_ON(!PageLocked(page));
	/* address might be in next vma when migration races vma_adjust */
	if (first)
		__page_set_anon_rmap(page, vma, address, exclusive);
	else
		__page_check_anon_rmap(page, vma, address);
}

/**
 * page_add_new_anon_rmap - add pte mapping to a new anonymous page
 * @page:	the page to add the mapping to
 * @vma:	the vm area in which the mapping is added
 * @address:	the user virtual address mapped
 *
 * Same as page_add_anon_rmap but must only be called on *new* pages.
 * This means the inc-and-test can be bypassed.
 * Page does not have to be locked.
 */
void page_add_new_anon_rmap(struct page *page,
	struct vm_area_struct *vma, unsigned long address)
{
	VM_BUG_ON(address < vma->vm_start || address >= vma->vm_end);
	SetPageSwapBacked(page);
	atomic_set(&page->_mapcount, 0); /* increment count (starts at -1) */
	if (!PageTransHuge(page))
		__inc_zone_page_state(page, NR_ANON_PAGES);
	else
		__inc_zone_page_state(page, NR_ANON_TRANSPARENT_HUGEPAGES);
	__page_set_anon_rmap(page, vma, address, 1);
	if (page_evictable(page, vma))
		lru_cache_add_lru(page, LRU_ACTIVE_ANON);
	else
		add_page_to_unevictable_list(page);
}

/**
 * page_add_file_rmap - add pte mapping to a file page
 * @page: the page to add the mapping to
 *
 * The caller needs to hold the pte lock.
 */
void page_add_file_rmap(struct page *page)
{
	if (atomic_inc_and_test(&page->_mapcount)) {
		__inc_zone_page_state(page, NR_FILE_MAPPED);
		mem_cgroup_inc_page_stat(page, MEMCG_NR_FILE_MAPPED);
	}
}

/**
 * page_remove_rmap - take down pte mapping from a page
 * @page: page to remove mapping from
 *
 * The caller needs to hold the pte lock.
 */
void page_remove_rmap(struct page *page)
{
	/* page still mapped by someone else? */
	if (!atomic_add_negative(-1, &page->_mapcount))
		return;

	/*
	 * Now that the last pte has gone, s390 must transfer dirty
	 * flag from storage key to struct page.  We can usually skip
	 * this if the page is anon, so about to be freed; but perhaps
	 * not if it's in swapcache - there might be another pte slot
	 * containing the swap entry, but page not yet written to swap.
	 */
	if ((!PageAnon(page) || PageSwapCache(page)) &&
	    page_test_and_clear_dirty(page_to_pfn(page), 1))
		set_page_dirty(page);
	/*
	 * Hugepages are not counted in NR_ANON_PAGES nor NR_FILE_MAPPED
	 * and not charged by memcg for now.
	 */
	if (unlikely(PageHuge(page)))
		return;
	if (PageAnon(page)) {
		mem_cgroup_uncharge_page(page);
		if (!PageTransHuge(page))
			__dec_zone_page_state(page, NR_ANON_PAGES);
		else
			__dec_zone_page_state(page,
					      NR_ANON_TRANSPARENT_HUGEPAGES);
	} else {
		__dec_zone_page_state(page, NR_FILE_MAPPED);
		mem_cgroup_dec_page_stat(page, MEMCG_NR_FILE_MAPPED);
	}
	/*
	 * It would be tidy to reset the PageAnon mapping here,
	 * but that might overwrite a racing page_add_anon_rmap
	 * which increments mapcount after us but sets mapping
	 * before us: so leave the reset to free_hot_cold_page,
	 * and remember that it's only reliable while mapped.
	 * Leaving it set also helps swapoff to reinstate ptes
	 * faster for those pages still in swapcache.
	 */
}

/*
 * Subfunctions of try_to_unmap: try_to_unmap_one called
 * repeatedly from either try_to_unmap_anon or try_to_unmap_file.
 */
int try_to_unmap_one(struct page *page, struct vm_area_struct *vma,
		     unsigned long address, enum ttu_flags flags)
{
	struct mm_struct *mm = vma->vm_mm;
	pte_t *pte;
	pte_t pteval;
	spinlock_t *ptl;
	int ret = SWAP_AGAIN;

	pte = page_check_address(page, mm, address, &ptl, 0);
	if (!pte)
		goto out;

	/*
	 * If the page is mlock()d, we cannot swap it out.
	 * If it's recently referenced (perhaps page_referenced
	 * skipped over this mm) then we should reactivate it.
	 */
	if (!(flags & TTU_IGNORE_MLOCK)) {
		if (vma->vm_flags & VM_LOCKED)
			goto out_mlock;

		if (TTU_ACTION(flags) == TTU_MUNLOCK)
			goto out_unmap;
	}
	if (!(flags & TTU_IGNORE_ACCESS)) {
		if (ptep_clear_flush_young_notify(vma, address, pte)) {
			ret = SWAP_FAIL;
			goto out_unmap;
		}
  	}

	/* Nuke the page table entry. */
	flush_cache_page(vma, address, page_to_pfn(page));
	pteval = ptep_clear_flush_notify(vma, address, pte);

	/* Move the dirty bit to the physical page now the pte is gone. */
	if (pte_dirty(pteval))
		set_page_dirty(page);

	/* Update high watermark before we lower rss */
	update_hiwater_rss(mm);

	if (PageHWPoison(page) && !(flags & TTU_IGNORE_HWPOISON)) {
		if (PageAnon(page))
			dec_mm_counter(mm, MM_ANONPAGES);
		else
			dec_mm_counter(mm, MM_FILEPAGES);
		set_pte_at(mm, address, pte,
				swp_entry_to_pte(make_hwpoison_entry(page)));
	} else if (PageAnon(page)) {
		swp_entry_t entry = { .val = page_private(page) };

		if (PageSwapCache(page)) {
			/*
			 * Store the swap location in the pte.
			 * See handle_pte_fault() ...
			 */
			if (swap_duplicate(entry) < 0) {
				set_pte_at(mm, address, pte, pteval);
				ret = SWAP_FAIL;
				goto out_unmap;
			}
			if (list_empty(&mm->mmlist)) {
				spin_lock(&mmlist_lock);
				if (list_empty(&mm->mmlist))
					list_add(&mm->mmlist, &init_mm.mmlist);
				spin_unlock(&mmlist_lock);
			}
			dec_mm_counter(mm, MM_ANONPAGES);
			inc_mm_counter(mm, MM_SWAPENTS);
		} else if (PAGE_MIGRATION) {
			/*
			 * Store the pfn of the page in a special migration
			 * pte. do_swap_page() will wait until the migration
			 * pte is removed and then restart fault handling.
			 */
			BUG_ON(TTU_ACTION(flags) != TTU_MIGRATION);
			entry = make_migration_entry(page, pte_write(pteval));
		}
		set_pte_at(mm, address, pte, swp_entry_to_pte(entry));
		BUG_ON(pte_file(*pte));
	} else if (PAGE_MIGRATION && (TTU_ACTION(flags) == TTU_MIGRATION)) {
		/* Establish migration entry for a file page */
		swp_entry_t entry;
		entry = make_migration_entry(page, pte_write(pteval));
		set_pte_at(mm, address, pte, swp_entry_to_pte(entry));
	} else
		dec_mm_counter(mm, MM_FILEPAGES);

	page_remove_rmap(page);
	page_cache_release(page);

out_unmap:
	pte_unmap_unlock(pte, ptl);
out:
	return ret;

out_mlock:
	pte_unmap_unlock(pte, ptl);


	/*
	 * We need mmap_sem locking, Otherwise VM_LOCKED check makes
	 * unstable result and race. Plus, We can't wait here because
	 * we now hold anon_vma->mutex or mapping->i_mmap_mutex.
	 * if trylock failed, the page remain in evictable lru and later
	 * vmscan could retry to move the page to unevictable lru if the
	 * page is actually mlocked.
	 */
	if (down_read_trylock(&vma->vm_mm->mmap_sem)) {
		if (vma->vm_flags & VM_LOCKED) {
			mlock_vma_page(page);
			ret = SWAP_MLOCK;
		}
		up_read(&vma->vm_mm->mmap_sem);
	}
	return ret;
}

/*
 * objrmap doesn't work for nonlinear VMAs because the assumption that
 * offset-into-file correlates with offset-into-virtual-addresses does not hold.
 * Consequently, given a particular page and its ->index, we cannot locate the
 * ptes which are mapping that page without an exhaustive linear search.
 *
 * So what this code does is a mini "virtual scan" of each nonlinear VMA which
 * maps the file to which the target page belongs.  The ->vm_private_data field
 * holds the current cursor into that scan.  Successive searches will circulate
 * around the vma's virtual address space.
 *
 * So as more replacement pressure is applied to the pages in a nonlinear VMA,
 * more scanning pressure is placed against them as well.   Eventually pages
 * will become fully unmapped and are eligible for eviction.
 *
 * For very sparsely populated VMAs this is a little inefficient - chances are
 * there there won't be many ptes located within the scan cluster.  In this case
 * maybe we could scan further - to the end of the pte page, perhaps.
 *
 * Mlocked pages:  check VM_LOCKED under mmap_sem held for read, if we can
 * acquire it without blocking.  If vma locked, mlock the pages in the cluster,
 * rather than unmapping them.  If we encounter the "check_page" that vmscan is
 * trying to unmap, return SWAP_MLOCK, else default SWAP_AGAIN.
 */
#define CLUSTER_SIZE	min(32*PAGE_SIZE, PMD_SIZE)
#define CLUSTER_MASK	(~(CLUSTER_SIZE - 1))

static int try_to_unmap_cluster(unsigned long cursor, unsigned int *mapcount,
		struct vm_area_struct *vma, struct page *check_page)
{
	struct mm_struct *mm = vma->vm_mm;
	pgd_t *pgd;
	pud_t *pud;
	pmd_t *pmd;
	pte_t *pte;
	pte_t pteval;
	spinlock_t *ptl;
	struct page *page;
	unsigned long address;
	unsigned long end;
	int ret = SWAP_AGAIN;
	int locked_vma = 0;

	address = (vma->vm_start + cursor) & CLUSTER_MASK;
	end = address + CLUSTER_SIZE;
	if (address < vma->vm_start)
		address = vma->vm_start;
	if (end > vma->vm_end)
		end = vma->vm_end;

	pgd = pgd_offset(mm, address);
	if (!pgd_present(*pgd))
		return ret;

	pud = pud_offset(pgd, address);
	if (!pud_present(*pud))
		return ret;

	pmd = pmd_offset(pud, address);
	if (!pmd_present(*pmd))
		return ret;

	/*
	 * If we can acquire the mmap_sem for read, and vma is VM_LOCKED,
	 * keep the sem while scanning the cluster for mlocking pages.
	 */
	if (down_read_trylock(&vma->vm_mm->mmap_sem)) {
		locked_vma = (vma->vm_flags & VM_LOCKED);
		if (!locked_vma)
			up_read(&vma->vm_mm->mmap_sem); /* don't need it */
	}

	pte = pte_offset_map_lock(mm, pmd, address, &ptl);

	/* Update high watermark before we lower rss */
	update_hiwater_rss(mm);

	for (; address < end; pte++, address += PAGE_SIZE) {
		if (!pte_present(*pte))
			continue;
		page = vm_normal_page(vma, address, *pte);
		BUG_ON(!page || PageAnon(page));

		if (locked_vma) {
			mlock_vma_page(page);   /* no-op if already mlocked */
			if (page == check_page)
				ret = SWAP_MLOCK;
			continue;	/* don't unmap */
		}

		if (ptep_clear_flush_young_notify(vma, address, pte))
			continue;

		/* Nuke the page table entry. */
		flush_cache_page(vma, address, pte_pfn(*pte));
		pteval = ptep_clear_flush_notify(vma, address, pte);

		/* If nonlinear, store the file page offset in the pte. */
		if (page->index != linear_page_index(vma, address))
			set_pte_at(mm, address, pte, pgoff_to_pte(page->index));

		/* Move the dirty bit to the physical page now the pte is gone. */
		if (pte_dirty(pteval))
			set_page_dirty(page);

		page_remove_rmap(page);
		page_cache_release(page);
		dec_mm_counter(mm, MM_FILEPAGES);
		(*mapcount)--;
	}
	pte_unmap_unlock(pte - 1, ptl);
	if (locked_vma)
		up_read(&vma->vm_mm->mmap_sem);
	return ret;
}

bool is_vma_temporary_stack(struct vm_area_struct *vma)
{
	int maybe_stack = vma->vm_flags & (VM_GROWSDOWN | VM_GROWSUP);

	if (!maybe_stack)
		return false;

	if ((vma->vm_flags & VM_STACK_INCOMPLETE_SETUP) ==
						VM_STACK_INCOMPLETE_SETUP)
		return true;

	return false;
}

/**
 * try_to_unmap_anon - unmap or unlock anonymous page using the object-based
 * rmap method
 * @page: the page to unmap/unlock
 * @flags: action and flags
 *
 * Find all the mappings of a page using the mapping pointer and the vma chains
 * contained in the anon_vma struct it points to.
 *
 * This function is only called from try_to_unmap/try_to_munlock for
 * anonymous pages.
 * When called from try_to_munlock(), the mmap_sem of the mm containing the vma
 * where the page was found will be held for write.  So, we won't recheck
 * vm_flags for that VMA.  That should be OK, because that vma shouldn't be
 * 'LOCKED.
 */
static int try_to_unmap_anon(struct page *page, enum ttu_flags flags)
{
	struct anon_vma *anon_vma;
	struct anon_vma_chain *avc;
	int ret = SWAP_AGAIN;

	anon_vma = page_lock_anon_vma(page);
	if (!anon_vma)
		return ret;

	list_for_each_entry(avc, &anon_vma->head, same_anon_vma) {
		struct vm_area_struct *vma = avc->vma;
		unsigned long address;

		/*
		 * During exec, a temporary VMA is setup and later moved.
		 * The VMA is moved under the anon_vma lock but not the
		 * page tables leading to a race where migration cannot
		 * find the migration ptes. Rather than increasing the
		 * locking requirements of exec(), migration skips
		 * temporary VMAs until after exec() completes.
		 */
		if (PAGE_MIGRATION && (flags & TTU_MIGRATION) &&
				is_vma_temporary_stack(vma))
			continue;

		address = vma_address(page, vma);
		if (address == -EFAULT)
			continue;
		ret = try_to_unmap_one(page, vma, address, flags);
		if (ret != SWAP_AGAIN || !page_mapped(page))
			break;
	}

	page_unlock_anon_vma(anon_vma);
	return ret;
}

/**
 * try_to_unmap_file - unmap/unlock file page using the object-based rmap method
 * @page: the page to unmap/unlock
 * @flags: action and flags
 *
 * Find all the mappings of a page using the mapping pointer and the vma chains
 * contained in the address_space struct it points to.
 *
 * This function is only called from try_to_unmap/try_to_munlock for
 * object-based pages.
 * When called from try_to_munlock(), the mmap_sem of the mm containing the vma
 * where the page was found will be held for write.  So, we won't recheck
 * vm_flags for that VMA.  That should be OK, because that vma shouldn't be
 * 'LOCKED.
 */
static int try_to_unmap_file(struct page *page, enum ttu_flags flags)
{
	struct address_space *mapping = page->mapping;
	pgoff_t pgoff = page->index << (PAGE_CACHE_SHIFT - PAGE_SHIFT);
	struct vm_area_struct *vma;
	struct prio_tree_iter iter;
	int ret = SWAP_AGAIN;
	unsigned long cursor;
	unsigned long max_nl_cursor = 0;
	unsigned long max_nl_size = 0;
	unsigned int mapcount;

	mutex_lock(&mapping->i_mmap_mutex);
	vma_prio_tree_foreach(vma, &iter, &mapping->i_mmap, pgoff, pgoff) {
		unsigned long address = vma_address(page, vma);
		if (address == -EFAULT)
			continue;
		ret = try_to_unmap_one(page, vma, address, flags);
		if (ret != SWAP_AGAIN || !page_mapped(page))
			goto out;
	}

	if (list_empty(&mapping->i_mmap_nonlinear))
		goto out;

	/*
	 * We don't bother to try to find the munlocked page in nonlinears.
	 * It's costly. Instead, later, page reclaim logic may call
	 * try_to_unmap(TTU_MUNLOCK) and recover PG_mlocked lazily.
	 */
	if (TTU_ACTION(flags) == TTU_MUNLOCK)
		goto out;

	list_for_each_entry(vma, &mapping->i_mmap_nonlinear,
						shared.vm_set.list) {
		cursor = (unsigned long) vma->vm_private_data;
		if (cursor > max_nl_cursor)
			max_nl_cursor = cursor;
		cursor = vma->vm_end - vma->vm_start;
		if (cursor > max_nl_size)
			max_nl_size = cursor;
	}

	if (max_nl_size == 0) {	/* all nonlinears locked or reserved ? */
		ret = SWAP_FAIL;
		goto out;
	}

	/*
	 * We don't try to search for this page in the nonlinear vmas,
	 * and page_referenced wouldn't have found it anyway.  Instead
	 * just walk the nonlinear vmas trying to age and unmap some.
	 * The mapcount of the page we came in with is irrelevant,
	 * but even so use it as a guide to how hard we should try?
	 */
	mapcount = page_mapcount(page);
	if (!mapcount)
		goto out;
	cond_resched();

	max_nl_size = (max_nl_size + CLUSTER_SIZE - 1) & CLUSTER_MASK;
	if (max_nl_cursor == 0)
		max_nl_cursor = CLUSTER_SIZE;

	do {
		list_for_each_entry(vma, &mapping->i_mmap_nonlinear,
						shared.vm_set.list) {
			cursor = (unsigned long) vma->vm_private_data;
			while ( cursor < max_nl_cursor &&
				cursor < vma->vm_end - vma->vm_start) {
				if (try_to_unmap_cluster(cursor, &mapcount,
						vma, page) == SWAP_MLOCK)
					ret = SWAP_MLOCK;
				cursor += CLUSTER_SIZE;
				vma->vm_private_data = (void *) cursor;
				if ((int)mapcount <= 0)
					goto out;
			}
			vma->vm_private_data = (void *) max_nl_cursor;
		}
		cond_resched();
		max_nl_cursor += CLUSTER_SIZE;
	} while (max_nl_cursor <= max_nl_size);

	/*
	 * Don't loop forever (perhaps all the remaining pages are
	 * in locked vmas).  Reset cursor on all unreserved nonlinear
	 * vmas, now forgetting on which ones it had fallen behind.
	 */
	list_for_each_entry(vma, &mapping->i_mmap_nonlinear, shared.vm_set.list)
		vma->vm_private_data = NULL;
out:
	mutex_unlock(&mapping->i_mmap_mutex);
	return ret;
}

/**
 * try_to_unmap - try to remove all page table mappings to a page
 * @page: the page to get unmapped
 * @flags: action and flags
 *
 * Tries to remove all the page table entries which are mapping this
 * page, used in the pageout path.  Caller must hold the page lock.
 * Return values are:
 *
 * SWAP_SUCCESS	- we succeeded in removing all mappings
 * SWAP_AGAIN	- we missed a mapping, try again later
 * SWAP_FAIL	- the page is unswappable
 * SWAP_MLOCK	- page is mlocked.
 */
int try_to_unmap(struct page *page, enum ttu_flags flags)
{
	int ret;

	BUG_ON(!PageLocked(page));
	VM_BUG_ON(!PageHuge(page) && PageTransHuge(page));

	if (unlikely(PageKsm(page)))
		ret = try_to_unmap_ksm(page, flags);
	else if (PageAnon(page))
		ret = try_to_unmap_anon(page, flags);
	else
		ret = try_to_unmap_file(page, flags);
	if (ret != SWAP_MLOCK && !page_mapped(page))
		ret = SWAP_SUCCESS;
	return ret;
}

/**
 * try_to_munlock - try to munlock a page
 * @page: the page to be munlocked
 *
 * Called from munlock code.  Checks all of the VMAs mapping the page
 * to make sure nobody else has this page mlocked. The page will be
 * returned with PG_mlocked cleared if no other vmas have it mlocked.
 *
 * Return values are:
 *
 * SWAP_AGAIN	- no vma is holding page mlocked, or,
 * SWAP_AGAIN	- page mapped in mlocked vma -- couldn't acquire mmap sem
 * SWAP_FAIL	- page cannot be located at present
 * SWAP_MLOCK	- page is now mlocked.
 */
int try_to_munlock(struct page *page)
{
	VM_BUG_ON(!PageLocked(page) || PageLRU(page));

	if (unlikely(PageKsm(page)))
		return try_to_unmap_ksm(page, TTU_MUNLOCK);
	else if (PageAnon(page))
		return try_to_unmap_anon(page, TTU_MUNLOCK);
	else
		return try_to_unmap_file(page, TTU_MUNLOCK);
}

void __put_anon_vma(struct anon_vma *anon_vma)
{
	struct anon_vma *root = anon_vma->root;

	if (root != anon_vma && atomic_dec_and_test(&root->refcount))
		anon_vma_free(root);

	anon_vma_free(anon_vma);
}

#ifdef CONFIG_MIGRATION
/*
 * rmap_walk() and its helpers rmap_walk_anon() and rmap_walk_file():
 * Called by migrate.c to remove migration ptes, but might be used more later.
 */
static int rmap_walk_anon(struct page *page, int (*rmap_one)(struct page *,
		struct vm_area_struct *, unsigned long, void *), void *arg)
{
	struct anon_vma *anon_vma;
	struct anon_vma_chain *avc;
	int ret = SWAP_AGAIN;

	/*
	 * Note: remove_migration_ptes() cannot use page_lock_anon_vma()
	 * because that depends on page_mapped(); but not all its usages
	 * are holding mmap_sem. Users without mmap_sem are required to
	 * take a reference count to prevent the anon_vma disappearing
	 */
	anon_vma = page_anon_vma(page);
	if (!anon_vma)
		return ret;
	anon_vma_lock(anon_vma);
	list_for_each_entry(avc, &anon_vma->head, same_anon_vma) {
		struct vm_area_struct *vma = avc->vma;
		unsigned long address = vma_address(page, vma);
		if (address == -EFAULT)
			continue;
		ret = rmap_one(page, vma, address, arg);
		if (ret != SWAP_AGAIN)
			break;
	}
	anon_vma_unlock(anon_vma);
	return ret;
}

static int rmap_walk_file(struct page *page, int (*rmap_one)(struct page *,
		struct vm_area_struct *, unsigned long, void *), void *arg)
{
	struct address_space *mapping = page->mapping;
	pgoff_t pgoff = page->index << (PAGE_CACHE_SHIFT - PAGE_SHIFT);
	struct vm_area_struct *vma;
	struct prio_tree_iter iter;
	int ret = SWAP_AGAIN;

	if (!mapping)
		return ret;
	mutex_lock(&mapping->i_mmap_mutex);
	vma_prio_tree_foreach(vma, &iter, &mapping->i_mmap, pgoff, pgoff) {
		unsigned long address = vma_address(page, vma);
		if (address == -EFAULT)
			continue;
		ret = rmap_one(page, vma, address, arg);
		if (ret != SWAP_AGAIN)
			break;
	}
	/*
	 * No nonlinear handling: being always shared, nonlinear vmas
	 * never contain migration ptes.  Decide what to do about this
	 * limitation to linear when we need rmap_walk() on nonlinear.
	 */
	mutex_unlock(&mapping->i_mmap_mutex);
	return ret;
}

int rmap_walk(struct page *page, int (*rmap_one)(struct page *,
		struct vm_area_struct *, unsigned long, void *), void *arg)
{
	VM_BUG_ON(!PageLocked(page));

	if (unlikely(PageKsm(page)))
		return rmap_walk_ksm(page, rmap_one, arg);
	else if (PageAnon(page))
		return rmap_walk_anon(page, rmap_one, arg);
	else
		return rmap_walk_file(page, rmap_one, arg);
}
#endif /* CONFIG_MIGRATION */

#ifdef CONFIG_HUGETLB_PAGE
/*
 * The following three functions are for anonymous (private mapped) hugepages.
 * Unlike common anonymous pages, anonymous hugepages have no accounting code
 * and no lru code, because we handle hugepages differently from common pages.
 */
static void __hugepage_set_anon_rmap(struct page *page,
	struct vm_area_struct *vma, unsigned long address, int exclusive)
{
	struct anon_vma *anon_vma = vma->anon_vma;

	BUG_ON(!anon_vma);

	if (PageAnon(page))
		return;
	if (!exclusive)
		anon_vma = anon_vma->root;

	anon_vma = (void *) anon_vma + PAGE_MAPPING_ANON;
	page->mapping = (struct address_space *) anon_vma;
	page->index = linear_page_index(vma, address);
}

void hugepage_add_anon_rmap(struct page *page,
			    struct vm_area_struct *vma, unsigned long address)
{
	struct anon_vma *anon_vma = vma->anon_vma;
	int first;

	BUG_ON(!PageLocked(page));
	BUG_ON(!anon_vma);
	/* address might be in next vma when migration races vma_adjust */
	first = atomic_inc_and_test(&page->_mapcount);
	if (first)
		__hugepage_set_anon_rmap(page, vma, address, 0);
}

void hugepage_add_new_anon_rmap(struct page *page,
			struct vm_area_struct *vma, unsigned long address)
{
	BUG_ON(address < vma->vm_start || address >= vma->vm_end);
	atomic_set(&page->_mapcount, 0);
	__hugepage_set_anon_rmap(page, vma, address, 1);
}
#endif /* CONFIG_HUGETLB_PAGE */<|MERGE_RESOLUTION|>--- conflicted
+++ resolved
@@ -38,14 +38,8 @@
  *                           in arch-dependent flush_dcache_mmap_lock,
  *                           within inode_wb_list_lock in __sync_single_inode)
  *
-<<<<<<< HEAD
- * (code doesn't rely on that order so it could be switched around)
- * ->tasklist_lock
- *   anon_vma->mutex      (memory_failure, collect_procs_anon)
-=======
  * anon_vma->mutex,mapping->i_mutex      (memory_failure, collect_procs_anon)
  *   ->tasklist_lock
->>>>>>> 712ae51a
  *     pte map lock
  */
 
