/*
 *  linux/include/linux/nfs_fs.h
 *
 *  Copyright (C) 1992  Rick Sladkey
 *
 *  OS-specific nfs filesystem definitions and declarations
 */

#ifndef _LINUX_NFS_FS_H
#define _LINUX_NFS_FS_H

#include <linux/config.h>
#include <linux/in.h>
#include <linux/mm.h>
#include <linux/pagemap.h>
#include <linux/rwsem.h>
#include <linux/wait.h>

#include <linux/nfs_fs_sb.h>

#include <linux/sunrpc/debug.h>
#include <linux/sunrpc/auth.h>
#include <linux/sunrpc/clnt.h>

#include <linux/nfs.h>
#include <linux/nfs2.h>
#include <linux/nfs3.h>
#include <linux/nfs4.h>
#include <linux/nfs_xdr.h>
#include <linux/rwsem.h>
#include <linux/mempool.h>

/*
 * Enable debugging support for nfs client.
 * Requires RPC_DEBUG.
 */
#ifdef RPC_DEBUG
# define NFS_DEBUG
#endif

#define NFS_MAX_FILE_IO_BUFFER_SIZE	32768
#define NFS_DEF_FILE_IO_BUFFER_SIZE	4096

/*
 * superblock magic number for NFS
 */
#define NFS_SUPER_MAGIC			0x6969

/*
 * These are the default flags for swap requests
 */
#define NFS_RPC_SWAPFLAGS		(RPC_TASK_SWAPPER|RPC_TASK_ROOTCREDS)

/*
 * When flushing a cluster of dirty pages, there can be different
 * strategies:
 */
#define FLUSH_AGING		0	/* only flush old buffers */
#define FLUSH_SYNC		1	/* file being synced, or contention */
#define FLUSH_WAIT		2	/* wait for completion */
#define FLUSH_STABLE		4	/* commit to stable storage */
#define FLUSH_LOWPRI		8	/* low priority background flush */
#define FLUSH_HIGHPRI		16	/* high priority memory reclaim flush */

#ifdef __KERNEL__

/*
 * NFSv3/v4 Access mode cache entry
 */
struct nfs_access_entry {
	unsigned long		jiffies;
	struct rpc_cred *	cred;
	int			mask;
};

struct nfs4_state;
struct nfs_open_context {
	atomic_t count;
	struct dentry *dentry;
	struct rpc_cred *cred;
	struct nfs4_state *state;
	fl_owner_t lockowner;
	int mode;
	int error;

	struct list_head list;

	__u64 dir_cookie;
};

/*
 * NFSv4 delegation
 */
struct nfs_delegation;

struct posix_acl;

/*
 * nfs fs inode data in memory
 */
struct nfs_inode {
	/*
	 * The 64bit 'inode number'
	 */
	__u64 fileid;

	/*
	 * NFS file handle
	 */
	struct nfs_fh		fh;

	/*
	 * Various flags
	 */
	unsigned long		flags;			/* atomic bit ops */
	unsigned long		cache_validity;		/* bit mask */

	/*
	 * read_cache_jiffies is when we started read-caching this inode,
	 * and read_cache_mtime is the mtime of the inode at that time.
	 * attrtimeo is for how long the cached information is assumed
	 * to be valid. A successful attribute revalidation doubles
	 * attrtimeo (up to acregmax/acdirmax), a failure resets it to
	 * acregmin/acdirmin.
	 *
	 * We need to revalidate the cached attrs for this inode if
	 *
	 *	jiffies - read_cache_jiffies > attrtimeo
	 *
	 * and invalidate any cached data/flush out any dirty pages if
	 * we find that
	 *
	 *	mtime != read_cache_mtime
	 */
	unsigned long		read_cache_jiffies;
	unsigned long		attrtimeo;
	unsigned long		attrtimeo_timestamp;
	__u64			change_attr;		/* v4 only */

	/* "Generation counter" for the attribute cache. This is
	 * bumped whenever we update the metadata on the
	 * server.
	 */
	unsigned long		cache_change_attribute;
	/*
	 * Counter indicating the number of outstanding requests that
	 * will cause a file data update.
	 */
	atomic_t		data_updates;

	struct nfs_access_entry	cache_access;
#ifdef CONFIG_NFS_V3_ACL
	struct posix_acl	*acl_access;
	struct posix_acl	*acl_default;
#endif

	/*
	 * This is the cookie verifier used for NFSv3 readdir
	 * operations
	 */
	__u32			cookieverf[2];

	/*
	 * This is the list of dirty unwritten pages.
	 */
	spinlock_t		req_lock;
	struct list_head	dirty;
	struct list_head	commit;
	struct radix_tree_root	nfs_page_tree;

	unsigned int		ndirty,
				ncommit,
				npages;

	/* Open contexts for shared mmap writes */
	struct list_head	open_files;

#ifdef CONFIG_NFS_V4
	struct nfs4_cached_acl	*nfs4_acl;
        /* NFSv4 state */
	struct list_head	open_states;
	struct nfs_delegation	*delegation;
	int			 delegation_state;
	struct rw_semaphore	rwsem;
#endif /* CONFIG_NFS_V4*/
	struct inode		vfs_inode;
};

/*
 * Cache validity bit flags
 */
#define NFS_INO_INVALID_ATTR	0x0001		/* cached attrs are invalid */
#define NFS_INO_INVALID_DATA	0x0002		/* cached data is invalid */
#define NFS_INO_INVALID_ATIME	0x0004		/* cached atime is invalid */
#define NFS_INO_INVALID_ACCESS	0x0008		/* cached access cred invalid */
#define NFS_INO_INVALID_ACL	0x0010		/* cached acls are invalid */
#define NFS_INO_REVAL_PAGECACHE	0x0020		/* must revalidate pagecache */

/*
 * Bit offsets in flags field
 */
<<<<<<< HEAD
#define NFS_INO_STALE		0x0001		/* possible stale inode */
#define NFS_INO_ADVISE_RDPLUS   0x0002          /* advise readdirplus */
#define NFS_INO_REVALIDATING	0x0004		/* revalidating attrs */
#define NFS_INO_INVALID_ATTR	0x0008		/* cached attrs are invalid */
#define NFS_INO_INVALID_DATA	0x0010		/* cached data is invalid */
#define NFS_INO_INVALID_ATIME	0x0020		/* cached atime is invalid */
#define NFS_INO_INVALID_ACCESS	0x0040		/* cached access cred invalid */
#define NFS_INO_INVALID_ACL	0x0080		/* cached acls are invalid */
#define NFS_INO_REVAL_PAGECACHE	0x1000		/* must revalidate pagecache */
=======
#define NFS_INO_REVALIDATING	(0)		/* revalidating attrs */
#define NFS_INO_ADVISE_RDPLUS	(1)		/* advise readdirplus */
#define NFS_INO_STALE		(2)		/* possible stale inode */
>>>>>>> 81065e2f

static inline struct nfs_inode *NFS_I(struct inode *inode)
{
	return container_of(inode, struct nfs_inode, vfs_inode);
}
#define NFS_SB(s)		((struct nfs_server *)(s->s_fs_info))

#define NFS_FH(inode)			(&NFS_I(inode)->fh)
#define NFS_SERVER(inode)		(NFS_SB(inode->i_sb))
#define NFS_CLIENT(inode)		(NFS_SERVER(inode)->client)
#define NFS_PROTO(inode)		(NFS_SERVER(inode)->rpc_ops)
#define NFS_ADDR(inode)			(RPC_PEERADDR(NFS_CLIENT(inode)))
#define NFS_COOKIEVERF(inode)		(NFS_I(inode)->cookieverf)
#define NFS_READTIME(inode)		(NFS_I(inode)->read_cache_jiffies)
#define NFS_CHANGE_ATTR(inode)		(NFS_I(inode)->change_attr)
#define NFS_ATTRTIMEO(inode)		(NFS_I(inode)->attrtimeo)
#define NFS_MINATTRTIMEO(inode) \
	(S_ISDIR(inode->i_mode)? NFS_SERVER(inode)->acdirmin \
			       : NFS_SERVER(inode)->acregmin)
#define NFS_MAXATTRTIMEO(inode) \
	(S_ISDIR(inode->i_mode)? NFS_SERVER(inode)->acdirmax \
			       : NFS_SERVER(inode)->acregmax)
#define NFS_ATTRTIMEO_UPDATE(inode)	(NFS_I(inode)->attrtimeo_timestamp)

#define NFS_FLAGS(inode)		(NFS_I(inode)->flags)
#define NFS_STALE(inode)		(test_bit(NFS_INO_STALE, &NFS_FLAGS(inode)))

#define NFS_FILEID(inode)		(NFS_I(inode)->fileid)

static inline int nfs_caches_unstable(struct inode *inode)
{
	return atomic_read(&NFS_I(inode)->data_updates) != 0;
}

static inline void NFS_CACHEINV(struct inode *inode)
{
	if (!nfs_caches_unstable(inode)) {
		spin_lock(&inode->i_lock);
		NFS_I(inode)->cache_validity |= NFS_INO_INVALID_ATTR | NFS_INO_INVALID_ACCESS;
		spin_unlock(&inode->i_lock);
	}
}

static inline int nfs_server_capable(struct inode *inode, int cap)
{
	return NFS_SERVER(inode)->caps & cap;
}

static inline int NFS_USE_READDIRPLUS(struct inode *inode)
{
	return test_bit(NFS_INO_ADVISE_RDPLUS, &NFS_FLAGS(inode));
}

/**
 * nfs_save_change_attribute - Returns the inode attribute change cookie
 * @inode - pointer to inode
 * The "change attribute" is updated every time we finish an operation
 * that will result in a metadata change on the server.
 */
static inline long nfs_save_change_attribute(struct inode *inode)
{
	return NFS_I(inode)->cache_change_attribute;
}

/**
 * nfs_verify_change_attribute - Detects NFS inode cache updates
 * @inode - pointer to inode
 * @chattr - previously saved change attribute
 * Return "false" if metadata has been updated (or is in the process of
 * being updated) since the change attribute was saved.
 */
static inline int nfs_verify_change_attribute(struct inode *inode, unsigned long chattr)
{
	return !nfs_caches_unstable(inode)
		&& chattr == NFS_I(inode)->cache_change_attribute;
}

/*
 * linux/fs/nfs/inode.c
 */
extern void nfs_zap_caches(struct inode *);
extern struct inode *nfs_fhget(struct super_block *, struct nfs_fh *,
				struct nfs_fattr *);
extern int nfs_refresh_inode(struct inode *, struct nfs_fattr *);
extern int nfs_getattr(struct vfsmount *, struct dentry *, struct kstat *);
extern int nfs_permission(struct inode *, int, struct nameidata *);
extern int nfs_access_get_cached(struct inode *, struct rpc_cred *, struct nfs_access_entry *);
extern void nfs_access_add_cache(struct inode *, struct nfs_access_entry *);
extern int nfs_open(struct inode *, struct file *);
extern int nfs_release(struct inode *, struct file *);
extern int nfs_attribute_timeout(struct inode *inode);
extern int nfs_revalidate_inode(struct nfs_server *server, struct inode *inode);
extern int __nfs_revalidate_inode(struct nfs_server *, struct inode *);
extern void nfs_revalidate_mapping(struct inode *inode, struct address_space *mapping);
extern int nfs_setattr(struct dentry *, struct iattr *);
extern void nfs_setattr_update_inode(struct inode *inode, struct iattr *attr);
extern void nfs_begin_attr_update(struct inode *);
extern void nfs_end_attr_update(struct inode *);
extern void nfs_begin_data_update(struct inode *);
extern void nfs_end_data_update(struct inode *);
extern struct nfs_open_context *alloc_nfs_open_context(struct dentry *dentry, struct rpc_cred *cred);
extern struct nfs_open_context *get_nfs_open_context(struct nfs_open_context *ctx);
extern void put_nfs_open_context(struct nfs_open_context *ctx);
extern void nfs_file_set_open_context(struct file *filp, struct nfs_open_context *ctx);
extern struct nfs_open_context *nfs_find_open_context(struct inode *inode, int mode);
extern void nfs_file_clear_open_context(struct file *filp);

/* linux/net/ipv4/ipconfig.c: trims ip addr off front of name, too. */
extern u32 root_nfs_parse_addr(char *name); /*__init*/

/*
 * linux/fs/nfs/file.c
 */
extern struct inode_operations nfs_file_inode_operations;
#ifdef CONFIG_NFS_V3
extern struct inode_operations nfs3_file_inode_operations;
#endif /* CONFIG_NFS_V3 */
extern struct file_operations nfs_file_operations;
extern struct address_space_operations nfs_file_aops;

static inline struct rpc_cred *nfs_file_cred(struct file *file)
{
	if (file != NULL) {
		struct nfs_open_context *ctx;

		ctx = (struct nfs_open_context*)file->private_data;
		return ctx->cred;
	}
	return NULL;
}

/*
 * linux/fs/nfs/xattr.c
 */
#ifdef CONFIG_NFS_V3_ACL
extern ssize_t nfs3_listxattr(struct dentry *, char *, size_t);
extern ssize_t nfs3_getxattr(struct dentry *, const char *, void *, size_t);
extern int nfs3_setxattr(struct dentry *, const char *,
			const void *, size_t, int);
extern int nfs3_removexattr (struct dentry *, const char *name);
#else
# define nfs3_listxattr NULL
# define nfs3_getxattr NULL
# define nfs3_setxattr NULL
# define nfs3_removexattr NULL
#endif

/*
 * linux/fs/nfs/direct.c
 */
extern ssize_t nfs_direct_IO(int, struct kiocb *, const struct iovec *, loff_t,
			unsigned long);
extern ssize_t nfs_file_direct_read(struct kiocb *iocb, char __user *buf,
			size_t count, loff_t pos);
extern ssize_t nfs_file_direct_write(struct kiocb *iocb, const char __user *buf,
			size_t count, loff_t pos);

/*
 * linux/fs/nfs/dir.c
 */
extern struct inode_operations nfs_dir_inode_operations;
#ifdef CONFIG_NFS_V3
extern struct inode_operations nfs3_dir_inode_operations;
#endif /* CONFIG_NFS_V3 */
extern struct file_operations nfs_dir_operations;
extern struct dentry_operations nfs_dentry_operations;

extern int nfs_instantiate(struct dentry *dentry, struct nfs_fh *fh, struct nfs_fattr *fattr);

/*
 * linux/fs/nfs/symlink.c
 */
extern struct inode_operations nfs_symlink_inode_operations;

/*
 * linux/fs/nfs/unlink.c
 */
extern int  nfs_async_unlink(struct dentry *);
extern void nfs_complete_unlink(struct dentry *);

/*
 * linux/fs/nfs/write.c
 */
extern int  nfs_writepage(struct page *page, struct writeback_control *wbc);
extern int  nfs_writepages(struct address_space *, struct writeback_control *);
extern int  nfs_flush_incompatible(struct file *file, struct page *page);
extern int  nfs_updatepage(struct file *, struct page *, unsigned int, unsigned int);
extern void nfs_writeback_done(struct rpc_task *task);

#if defined(CONFIG_NFS_V3) || defined(CONFIG_NFS_V4)
extern void nfs_commit_done(struct rpc_task *);
#endif

/*
 * Try to write back everything synchronously (but check the
 * return value!)
 */
extern int  nfs_sync_inode(struct inode *, unsigned long, unsigned int, int);
#if defined(CONFIG_NFS_V3) || defined(CONFIG_NFS_V4)
extern int  nfs_commit_inode(struct inode *, int);
#else
static inline int
nfs_commit_inode(struct inode *inode, int how)
{
	return 0;
}
#endif

static inline int
nfs_have_writebacks(struct inode *inode)
{
	return NFS_I(inode)->npages != 0;
}

static inline int
nfs_wb_all(struct inode *inode)
{
	int error = nfs_sync_inode(inode, 0, 0, FLUSH_WAIT);
	return (error < 0) ? error : 0;
}

/*
 * Write back all requests on one page - we do this before reading it.
 */
static inline int nfs_wb_page_priority(struct inode *inode, struct page* page, int how)
{
	int error = nfs_sync_inode(inode, page->index, 1,
			how | FLUSH_WAIT | FLUSH_STABLE);
	return (error < 0) ? error : 0;
}

static inline int nfs_wb_page(struct inode *inode, struct page* page)
{
	return nfs_wb_page_priority(inode, page, 0);
}

/*
 * Allocate and free nfs_write_data structures
 */
extern mempool_t *nfs_wdata_mempool;

static inline struct nfs_write_data *nfs_writedata_alloc(void)
{
	struct nfs_write_data *p = mempool_alloc(nfs_wdata_mempool, SLAB_NOFS);
	if (p) {
		memset(p, 0, sizeof(*p));
		INIT_LIST_HEAD(&p->pages);
	}
	return p;
}

static inline void nfs_writedata_free(struct nfs_write_data *p)
{
	mempool_free(p, nfs_wdata_mempool);
}

/*
 * linux/fs/nfs/read.c
 */
extern int  nfs_readpage(struct file *, struct page *);
extern int  nfs_readpages(struct file *, struct address_space *,
		struct list_head *, unsigned);
extern void nfs_readpage_result(struct rpc_task *);

/*
 * Allocate and free nfs_read_data structures
 */
extern mempool_t *nfs_rdata_mempool;

static inline struct nfs_read_data *nfs_readdata_alloc(void)
{
	struct nfs_read_data *p = mempool_alloc(nfs_rdata_mempool, SLAB_NOFS);
	if (p)
		memset(p, 0, sizeof(*p));
	return p;
}

static inline void nfs_readdata_free(struct nfs_read_data *p)
{
	mempool_free(p, nfs_rdata_mempool);
}

extern void  nfs_readdata_release(struct rpc_task *task);

/*
 * linux/fs/nfs3proc.c
 */
#ifdef CONFIG_NFS_V3_ACL
extern struct posix_acl *nfs3_proc_getacl(struct inode *inode, int type);
extern int nfs3_proc_setacl(struct inode *inode, int type,
			    struct posix_acl *acl);
extern int nfs3_proc_set_default_acl(struct inode *dir, struct inode *inode,
		mode_t mode);
extern void nfs3_forget_cached_acls(struct inode *inode);
#else
static inline int nfs3_proc_set_default_acl(struct inode *dir,
					    struct inode *inode,
					    mode_t mode)
{
	return 0;
}

static inline void nfs3_forget_cached_acls(struct inode *inode)
{
}
#endif /* CONFIG_NFS_V3_ACL */

/*
 * linux/fs/mount_clnt.c
 * (Used only by nfsroot module)
 */
extern int  nfsroot_mount(struct sockaddr_in *, char *, struct nfs_fh *,
		int, int);

/*
 * inline functions
 */

static inline loff_t
nfs_size_to_loff_t(__u64 size)
{
	loff_t maxsz = (((loff_t) ULONG_MAX) << PAGE_CACHE_SHIFT) + PAGE_CACHE_SIZE - 1;
	if (size > maxsz)
		return maxsz;
	return (loff_t) size;
}

static inline ino_t
nfs_fileid_to_ino_t(u64 fileid)
{
	ino_t ino = (ino_t) fileid;
	if (sizeof(ino_t) < sizeof(u64))
		ino ^= fileid >> (sizeof(u64)-sizeof(ino_t)) * 8;
	return ino;
}

/* NFS root */

extern void * nfs_root_data(void);

#define nfs_wait_event(clnt, wq, condition)				\
({									\
	int __retval = 0;						\
	if (clnt->cl_intr) {						\
		sigset_t oldmask;					\
		rpc_clnt_sigmask(clnt, &oldmask);			\
		__retval = wait_event_interruptible(wq, condition);	\
		rpc_clnt_sigunmask(clnt, &oldmask);			\
	} else								\
		wait_event(wq, condition);				\
	__retval;							\
})

#define NFS_JUKEBOX_RETRY_TIME (5 * HZ)

#endif /* __KERNEL__ */

/*
 * NFS debug flags
 */
#define NFSDBG_VFS		0x0001
#define NFSDBG_DIRCACHE		0x0002
#define NFSDBG_LOOKUPCACHE	0x0004
#define NFSDBG_PAGECACHE	0x0008
#define NFSDBG_PROC		0x0010
#define NFSDBG_XDR		0x0020
#define NFSDBG_FILE		0x0040
#define NFSDBG_ROOT		0x0080
#define NFSDBG_CALLBACK		0x0100
#define NFSDBG_ALL		0xFFFF

#ifdef __KERNEL__
# undef ifdebug
# ifdef NFS_DEBUG
#  define ifdebug(fac)		if (unlikely(nfs_debug & NFSDBG_##fac))
# else
#  define ifdebug(fac)		if (0)
# endif
#endif /* __KERNEL */

#endif<|MERGE_RESOLUTION|>--- conflicted
+++ resolved
@@ -199,21 +199,9 @@
 /*
  * Bit offsets in flags field
  */
-<<<<<<< HEAD
-#define NFS_INO_STALE		0x0001		/* possible stale inode */
-#define NFS_INO_ADVISE_RDPLUS   0x0002          /* advise readdirplus */
-#define NFS_INO_REVALIDATING	0x0004		/* revalidating attrs */
-#define NFS_INO_INVALID_ATTR	0x0008		/* cached attrs are invalid */
-#define NFS_INO_INVALID_DATA	0x0010		/* cached data is invalid */
-#define NFS_INO_INVALID_ATIME	0x0020		/* cached atime is invalid */
-#define NFS_INO_INVALID_ACCESS	0x0040		/* cached access cred invalid */
-#define NFS_INO_INVALID_ACL	0x0080		/* cached acls are invalid */
-#define NFS_INO_REVAL_PAGECACHE	0x1000		/* must revalidate pagecache */
-=======
 #define NFS_INO_REVALIDATING	(0)		/* revalidating attrs */
 #define NFS_INO_ADVISE_RDPLUS	(1)		/* advise readdirplus */
 #define NFS_INO_STALE		(2)		/* possible stale inode */
->>>>>>> 81065e2f
 
 static inline struct nfs_inode *NFS_I(struct inode *inode)
 {
