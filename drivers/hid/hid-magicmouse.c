/*
 *   Apple "Magic" Wireless Mouse driver
 *
 *   Copyright (c) 2010 Michael Poole <mdpoole@troilus.org>
 *   Copyright (c) 2010 Chase Douglas <chase.douglas@canonical.com>
 */

/*
 * This program is free software; you can redistribute it and/or modify it
 * under the terms of the GNU General Public License as published by the Free
 * Software Foundation; either version 2 of the License, or (at your option)
 * any later version.
 */

#define pr_fmt(fmt) KBUILD_MODNAME ": " fmt

#include <linux/device.h>
#include <linux/hid.h>
#include <linux/input/mt.h>
#include <linux/module.h>
#include <linux/slab.h>
#include <linux/usb.h>

#include "hid-ids.h"

static bool emulate_3button = true;
module_param(emulate_3button, bool, 0644);
MODULE_PARM_DESC(emulate_3button, "Emulate a middle button");

static int middle_button_start = -350;
static int middle_button_stop = +350;

static bool emulate_scroll_wheel = true;
module_param(emulate_scroll_wheel, bool, 0644);
MODULE_PARM_DESC(emulate_scroll_wheel, "Emulate a scroll wheel");

static unsigned int scroll_speed = 32;
static int param_set_scroll_speed(const char *val, struct kernel_param *kp) {
	unsigned long speed;
	if (!val || strict_strtoul(val, 0, &speed) || speed > 63)
		return -EINVAL;
	scroll_speed = speed;
	return 0;
}
module_param_call(scroll_speed, param_set_scroll_speed, param_get_uint, &scroll_speed, 0644);
MODULE_PARM_DESC(scroll_speed, "Scroll speed, value from 0 (slow) to 63 (fast)");

static bool scroll_acceleration = false;
module_param(scroll_acceleration, bool, 0644);
MODULE_PARM_DESC(scroll_acceleration, "Accelerate sequential scroll events");

static bool report_undeciphered;
module_param(report_undeciphered, bool, 0644);
MODULE_PARM_DESC(report_undeciphered, "Report undeciphered multi-touch state field using a MSC_RAW event");

#define TRACKPAD_REPORT_ID 0x28
#define MOUSE_REPORT_ID    0x29
#define DOUBLE_REPORT_ID   0xf7
/* These definitions are not precise, but they're close enough.  (Bits
 * 0x03 seem to indicate the aspect ratio of the touch, bits 0x70 seem
 * to be some kind of bit mask -- 0x20 may be a near-field reading,
 * and 0x40 is actual contact, and 0x10 may be a start/stop or change
 * indication.)
 */
#define TOUCH_STATE_MASK  0xf0
#define TOUCH_STATE_NONE  0x00
#define TOUCH_STATE_START 0x30
#define TOUCH_STATE_DRAG  0x40

#define SCROLL_ACCEL_DEFAULT 7

/* Touch surface information. Dimension is in hundredths of a mm, min and max
 * are in units. */
#define MOUSE_DIMENSION_X (float)9056
#define MOUSE_MIN_X -1100
#define MOUSE_MAX_X 1258
#define MOUSE_RES_X ((MOUSE_MAX_X - MOUSE_MIN_X) / (MOUSE_DIMENSION_X / 100))
#define MOUSE_DIMENSION_Y (float)5152
#define MOUSE_MIN_Y -1589
#define MOUSE_MAX_Y 2047
#define MOUSE_RES_Y ((MOUSE_MAX_Y - MOUSE_MIN_Y) / (MOUSE_DIMENSION_Y / 100))

#define TRACKPAD_DIMENSION_X (float)13000
#define TRACKPAD_MIN_X -2909
#define TRACKPAD_MAX_X 3167
#define TRACKPAD_RES_X \
	((TRACKPAD_MAX_X - TRACKPAD_MIN_X) / (TRACKPAD_DIMENSION_X / 100))
#define TRACKPAD_DIMENSION_Y (float)11000
#define TRACKPAD_MIN_Y -2456
#define TRACKPAD_MAX_Y 2565
#define TRACKPAD_RES_Y \
	((TRACKPAD_MAX_Y - TRACKPAD_MIN_Y) / (TRACKPAD_DIMENSION_Y / 100))

/**
 * struct magicmouse_sc - Tracks Magic Mouse-specific data.
 * @input: Input device through which we report events.
 * @quirks: Currently unused.
 * @ntouches: Number of touches in most recent touch report.
 * @scroll_accel: Number of consecutive scroll motions.
 * @scroll_jiffies: Time of last scroll motion.
 * @touches: Most recent data for a touch, indexed by tracking ID.
 * @tracking_ids: Mapping of current touch input data to @touches.
 */
struct magicmouse_sc {
	struct input_dev *input;
	unsigned long quirks;

	int ntouches;
	int scroll_accel;
	unsigned long scroll_jiffies;

	struct {
		short x;
		short y;
		short scroll_x;
		short scroll_y;
		u8 size;
	} touches[16];
	int tracking_ids[16];
};

static int magicmouse_firm_touch(struct magicmouse_sc *msc)
{
	int touch = -1;
	int ii;

	/* If there is only one "firm" touch, set touch to its
	 * tracking ID.
	 */
	for (ii = 0; ii < msc->ntouches; ii++) {
		int idx = msc->tracking_ids[ii];
		if (msc->touches[idx].size < 8) {
			/* Ignore this touch. */
		} else if (touch >= 0) {
			touch = -1;
			break;
		} else {
			touch = idx;
		}
	}

	return touch;
}

static void magicmouse_emit_buttons(struct magicmouse_sc *msc, int state)
{
	int last_state = test_bit(BTN_LEFT, msc->input->key) << 0 |
		test_bit(BTN_RIGHT, msc->input->key) << 1 |
		test_bit(BTN_MIDDLE, msc->input->key) << 2;

	if (emulate_3button) {
		int id;

		/* If some button was pressed before, keep it held
		 * down.  Otherwise, if there's exactly one firm
		 * touch, use that to override the mouse's guess.
		 */
		if (state == 0) {
			/* The button was released. */
		} else if (last_state != 0) {
			state = last_state;
		} else if ((id = magicmouse_firm_touch(msc)) >= 0) {
			int x = msc->touches[id].x;
			if (x < middle_button_start)
				state = 1;
			else if (x > middle_button_stop)
				state = 2;
			else
				state = 4;
		} /* else: we keep the mouse's guess */

		input_report_key(msc->input, BTN_MIDDLE, state & 4);
	}

	input_report_key(msc->input, BTN_LEFT, state & 1);
	input_report_key(msc->input, BTN_RIGHT, state & 2);

	if (state != last_state)
		msc->scroll_accel = SCROLL_ACCEL_DEFAULT;
}

static void magicmouse_emit_touch(struct magicmouse_sc *msc, int raw_id, u8 *tdata)
{
	struct input_dev *input = msc->input;
	int id, x, y, size, orientation, touch_major, touch_minor, state, down;

	if (input->id.product == USB_DEVICE_ID_APPLE_MAGICMOUSE) {
		id = (tdata[6] << 2 | tdata[5] >> 6) & 0xf;
		x = (tdata[1] << 28 | tdata[0] << 20) >> 20;
		y = -((tdata[2] << 24 | tdata[1] << 16) >> 20);
		size = tdata[5] & 0x3f;
		orientation = (tdata[6] >> 2) - 32;
		touch_major = tdata[3];
		touch_minor = tdata[4];
		state = tdata[7] & TOUCH_STATE_MASK;
		down = state != TOUCH_STATE_NONE;
	} else { /* USB_DEVICE_ID_APPLE_MAGICTRACKPAD */
		id = (tdata[7] << 2 | tdata[6] >> 6) & 0xf;
		x = (tdata[1] << 27 | tdata[0] << 19) >> 19;
		y = -((tdata[3] << 30 | tdata[2] << 22 | tdata[1] << 14) >> 19);
		size = tdata[6] & 0x3f;
		orientation = (tdata[7] >> 2) - 32;
		touch_major = tdata[4];
		touch_minor = tdata[5];
		state = tdata[8] & TOUCH_STATE_MASK;
		down = state != TOUCH_STATE_NONE;
	}

	/* Store tracking ID and other fields. */
	msc->tracking_ids[raw_id] = id;
	msc->touches[id].x = x;
	msc->touches[id].y = y;
	msc->touches[id].size = size;

	/* If requested, emulate a scroll wheel by detecting small
	 * vertical touch motions.
	 */
	if (emulate_scroll_wheel) {
		unsigned long now = jiffies;
		int step_x = msc->touches[id].scroll_x - x;
		int step_y = msc->touches[id].scroll_y - y;

		/* Calculate and apply the scroll motion. */
		switch (state) {
		case TOUCH_STATE_START:
			msc->touches[id].scroll_x = x;
			msc->touches[id].scroll_y = y;

			/* Reset acceleration after half a second. */
			if (scroll_acceleration && time_before(now,
						msc->scroll_jiffies + HZ / 2))
				msc->scroll_accel = max_t(int,
						msc->scroll_accel - 1, 1);
			else
				msc->scroll_accel = SCROLL_ACCEL_DEFAULT;

			break;
		case TOUCH_STATE_DRAG:
			step_x /= (64 - (int)scroll_speed) * msc->scroll_accel;
			if (step_x != 0) {
				msc->touches[id].scroll_x -= step_x *
					(64 - scroll_speed) * msc->scroll_accel;
				msc->scroll_jiffies = now;
				input_report_rel(input, REL_HWHEEL, -step_x);
			}

			step_y /= (64 - (int)scroll_speed) * msc->scroll_accel;
			if (step_y != 0) {
				msc->touches[id].scroll_y -= step_y *
					(64 - scroll_speed) * msc->scroll_accel;
				msc->scroll_jiffies = now;
				input_report_rel(input, REL_WHEEL, step_y);
			}
			break;
		}
	}

	if (down)
		msc->ntouches++;

	input_mt_slot(input, id);
	input_mt_report_slot_state(input, MT_TOOL_FINGER, down);

	/* Generate the input events for this touch. */
	if (down) {
		input_report_abs(input, ABS_MT_TOUCH_MAJOR, touch_major << 2);
		input_report_abs(input, ABS_MT_TOUCH_MINOR, touch_minor << 2);
		input_report_abs(input, ABS_MT_ORIENTATION, -orientation);
		input_report_abs(input, ABS_MT_POSITION_X, x);
		input_report_abs(input, ABS_MT_POSITION_Y, y);

		if (report_undeciphered) {
			if (input->id.product == USB_DEVICE_ID_APPLE_MAGICMOUSE)
				input_event(input, EV_MSC, MSC_RAW, tdata[7]);
			else /* USB_DEVICE_ID_APPLE_MAGICTRACKPAD */
				input_event(input, EV_MSC, MSC_RAW, tdata[8]);
		}
	}
}

static int magicmouse_raw_event(struct hid_device *hdev,
		struct hid_report *report, u8 *data, int size)
{
	struct magicmouse_sc *msc = hid_get_drvdata(hdev);
	struct input_dev *input = msc->input;
	int x = 0, y = 0, ii, clicks = 0, npoints;

	switch (data[0]) {
	case TRACKPAD_REPORT_ID:
		/* Expect four bytes of prefix, and N*9 bytes of touch data. */
		if (size < 4 || ((size - 4) % 9) != 0)
			return 0;
		npoints = (size - 4) / 9;
		msc->ntouches = 0;
		for (ii = 0; ii < npoints; ii++)
			magicmouse_emit_touch(msc, ii, data + ii * 9 + 4);

		clicks = data[1];

		/* The following bits provide a device specific timestamp. They
		 * are unused here.
		 *
		 * ts = data[1] >> 6 | data[2] << 2 | data[3] << 10;
		 */
		break;
	case MOUSE_REPORT_ID:
		/* Expect six bytes of prefix, and N*8 bytes of touch data. */
		if (size < 6 || ((size - 6) % 8) != 0)
			return 0;
		npoints = (size - 6) / 8;
		msc->ntouches = 0;
		for (ii = 0; ii < npoints; ii++)
			magicmouse_emit_touch(msc, ii, data + ii * 8 + 6);

		/* When emulating three-button mode, it is important
		 * to have the current touch information before
		 * generating a click event.
		 */
		x = (int)(((data[3] & 0x0c) << 28) | (data[1] << 22)) >> 22;
		y = (int)(((data[3] & 0x30) << 26) | (data[2] << 22)) >> 22;
		clicks = data[3];

		/* The following bits provide a device specific timestamp. They
		 * are unused here.
		 *
		 * ts = data[3] >> 6 | data[4] << 2 | data[5] << 10;
		 */
		break;
	case DOUBLE_REPORT_ID:
		/* Sometimes the trackpad sends two touch reports in one
		 * packet.
		 */
		magicmouse_raw_event(hdev, report, data + 2, data[1]);
		magicmouse_raw_event(hdev, report, data + 2 + data[1],
			size - 2 - data[1]);
		break;
	default:
		return 0;
	}

	if (input->id.product == USB_DEVICE_ID_APPLE_MAGICMOUSE) {
		magicmouse_emit_buttons(msc, clicks & 3);
		input_report_rel(input, REL_X, x);
		input_report_rel(input, REL_Y, y);
	} else { /* USB_DEVICE_ID_APPLE_MAGICTRACKPAD */
		input_report_key(input, BTN_MOUSE, clicks & 1);
		input_mt_report_pointer_emulation(input, true);
	}

	input_sync(input);
	return 1;
}

static int magicmouse_setup_input(struct input_dev *input, struct hid_device *hdev)
{
	int error;

	__set_bit(EV_KEY, input->evbit);

	if (input->id.product == USB_DEVICE_ID_APPLE_MAGICMOUSE) {
		__set_bit(BTN_LEFT, input->keybit);
		__set_bit(BTN_RIGHT, input->keybit);
		if (emulate_3button)
			__set_bit(BTN_MIDDLE, input->keybit);

		__set_bit(EV_REL, input->evbit);
		__set_bit(REL_X, input->relbit);
		__set_bit(REL_Y, input->relbit);
		if (emulate_scroll_wheel) {
			__set_bit(REL_WHEEL, input->relbit);
			__set_bit(REL_HWHEEL, input->relbit);
		}
	} else { /* USB_DEVICE_ID_APPLE_MAGICTRACKPAD */
		/* input->keybit is initialized with incorrect button info
		 * for Magic Trackpad. There really is only one physical
		 * button (BTN_LEFT == BTN_MOUSE). Make sure we don't
		 * advertise buttons that don't exist...
		 */
		__clear_bit(BTN_RIGHT, input->keybit);
		__clear_bit(BTN_MIDDLE, input->keybit);
		__set_bit(BTN_MOUSE, input->keybit);
		__set_bit(BTN_TOOL_FINGER, input->keybit);
		__set_bit(BTN_TOOL_DOUBLETAP, input->keybit);
		__set_bit(BTN_TOOL_TRIPLETAP, input->keybit);
		__set_bit(BTN_TOOL_QUADTAP, input->keybit);
		__set_bit(BTN_TOOL_QUINTTAP, input->keybit);
		__set_bit(BTN_TOUCH, input->keybit);
		__set_bit(INPUT_PROP_POINTER, input->propbit);
		__set_bit(INPUT_PROP_BUTTONPAD, input->propbit);
	}


<<<<<<< HEAD
		input_set_abs_params(input, ABS_MT_TRACKING_ID, 0, 15, 0, 0);
		input_set_abs_params(input, ABS_MT_TOUCH_MAJOR, 0, 255 << 2,
				     4, 0);
		input_set_abs_params(input, ABS_MT_TOUCH_MINOR, 0, 255 << 2,
				     4, 0);
		input_set_abs_params(input, ABS_MT_ORIENTATION, -31, 32, 1, 0);
=======
	__set_bit(EV_ABS, input->evbit);
>>>>>>> 28c42c28

	error = input_mt_init_slots(input, 16);
	if (error)
		return error;
	input_set_abs_params(input, ABS_MT_TOUCH_MAJOR, 0, 255 << 2,
			     4, 0);
	input_set_abs_params(input, ABS_MT_TOUCH_MINOR, 0, 255 << 2,
			     4, 0);
	input_set_abs_params(input, ABS_MT_ORIENTATION, -31, 32, 1, 0);

	/* Note: Touch Y position from the device is inverted relative
	 * to how pointer motion is reported (and relative to how USB
	 * HID recommends the coordinates work).  This driver keeps
	 * the origin at the same position, and just uses the additive
	 * inverse of the reported Y.
	 */
	if (input->id.product == USB_DEVICE_ID_APPLE_MAGICMOUSE) {
		input_set_abs_params(input, ABS_MT_POSITION_X,
				     MOUSE_MIN_X, MOUSE_MAX_X, 4, 0);
		input_set_abs_params(input, ABS_MT_POSITION_Y,
				     MOUSE_MIN_Y, MOUSE_MAX_Y, 4, 0);

		input_abs_set_res(input, ABS_MT_POSITION_X,
				  MOUSE_RES_X);
		input_abs_set_res(input, ABS_MT_POSITION_Y,
				  MOUSE_RES_Y);
	} else { /* USB_DEVICE_ID_APPLE_MAGICTRACKPAD */
		input_set_abs_params(input, ABS_X, TRACKPAD_MIN_X,
				     TRACKPAD_MAX_X, 4, 0);
		input_set_abs_params(input, ABS_Y, TRACKPAD_MIN_Y,
				     TRACKPAD_MAX_Y, 4, 0);
		input_set_abs_params(input, ABS_MT_POSITION_X,
				     TRACKPAD_MIN_X, TRACKPAD_MAX_X, 4, 0);
		input_set_abs_params(input, ABS_MT_POSITION_Y,
				     TRACKPAD_MIN_Y, TRACKPAD_MAX_Y, 4, 0);

		input_abs_set_res(input, ABS_X, TRACKPAD_RES_X);
		input_abs_set_res(input, ABS_Y, TRACKPAD_RES_Y);
		input_abs_set_res(input, ABS_MT_POSITION_X,
				  TRACKPAD_RES_X);
		input_abs_set_res(input, ABS_MT_POSITION_Y,
				  TRACKPAD_RES_Y);
	}

	input_set_events_per_packet(input, 60);

	if (report_undeciphered) {
		__set_bit(EV_MSC, input->evbit);
		__set_bit(MSC_RAW, input->mscbit);
	}

	return 0;
}

static int magicmouse_input_mapping(struct hid_device *hdev,
		struct hid_input *hi, struct hid_field *field,
		struct hid_usage *usage, unsigned long **bit, int *max)
{
	struct magicmouse_sc *msc = hid_get_drvdata(hdev);

	if (!msc->input)
		msc->input = hi->input;

	/* Magic Trackpad does not give relative data after switching to MT */
	if (hi->input->id.product == USB_DEVICE_ID_APPLE_MAGICTRACKPAD &&
	    field->flags & HID_MAIN_ITEM_RELATIVE)
		return -1;

	return 0;
}

static int magicmouse_probe(struct hid_device *hdev,
	const struct hid_device_id *id)
{
	__u8 feature[] = { 0xd7, 0x01 };
	struct magicmouse_sc *msc;
	struct hid_report *report;
	int ret;

	msc = kzalloc(sizeof(*msc), GFP_KERNEL);
	if (msc == NULL) {
		hid_err(hdev, "can't alloc magicmouse descriptor\n");
		return -ENOMEM;
	}

	msc->scroll_accel = SCROLL_ACCEL_DEFAULT;

	msc->quirks = id->driver_data;
	hid_set_drvdata(hdev, msc);

	ret = hid_parse(hdev);
	if (ret) {
		hid_err(hdev, "magicmouse hid parse failed\n");
		goto err_free;
	}

	ret = hid_hw_start(hdev, HID_CONNECT_DEFAULT);
	if (ret) {
		hid_err(hdev, "magicmouse hw start failed\n");
		goto err_free;
	}

	/* We do this after hid-input is done parsing reports so that
	 * hid-input uses the most natural button and axis IDs.
	 */
	if (msc->input) {
		ret = magicmouse_setup_input(msc->input, hdev);
		if (ret) {
			hid_err(hdev, "magicmouse setup input failed (%d)\n", ret);
			goto err_stop_hw;
		}
	}

	if (id->product == USB_DEVICE_ID_APPLE_MAGICMOUSE)
		report = hid_register_report(hdev, HID_INPUT_REPORT,
			MOUSE_REPORT_ID);
	else { /* USB_DEVICE_ID_APPLE_MAGICTRACKPAD */
		report = hid_register_report(hdev, HID_INPUT_REPORT,
			TRACKPAD_REPORT_ID);
		report = hid_register_report(hdev, HID_INPUT_REPORT,
			DOUBLE_REPORT_ID);
	}

	if (!report) {
		hid_err(hdev, "unable to register touch report\n");
		ret = -ENOMEM;
		goto err_stop_hw;
	}
	report->size = 6;

	/*
	 * Some devices repond with 'invalid report id' when feature
	 * report switching it into multitouch mode is sent to it.
	 *
	 * This results in -EIO from the _raw low-level transport callback,
	 * but there seems to be no other way of switching the mode.
	 * Thus the super-ugly hacky success check below.
	 */
	ret = hdev->hid_output_raw_report(hdev, feature, sizeof(feature),
			HID_FEATURE_REPORT);
	if (ret != -EIO && ret != sizeof(feature)) {
		hid_err(hdev, "unable to request touch data (%d)\n", ret);
		goto err_stop_hw;
	}

	return 0;
err_stop_hw:
	hid_hw_stop(hdev);
err_free:
	kfree(msc);
	return ret;
}

static void magicmouse_remove(struct hid_device *hdev)
{
	struct magicmouse_sc *msc = hid_get_drvdata(hdev);

	hid_hw_stop(hdev);
	kfree(msc);
}

static const struct hid_device_id magic_mice[] = {
	{ HID_BLUETOOTH_DEVICE(USB_VENDOR_ID_APPLE,
		USB_DEVICE_ID_APPLE_MAGICMOUSE), .driver_data = 0 },
	{ HID_BLUETOOTH_DEVICE(USB_VENDOR_ID_APPLE,
		USB_DEVICE_ID_APPLE_MAGICTRACKPAD), .driver_data = 0 },
	{ }
};
MODULE_DEVICE_TABLE(hid, magic_mice);

static struct hid_driver magicmouse_driver = {
	.name = "magicmouse",
	.id_table = magic_mice,
	.probe = magicmouse_probe,
	.remove = magicmouse_remove,
	.raw_event = magicmouse_raw_event,
	.input_mapping = magicmouse_input_mapping,
};

static int __init magicmouse_init(void)
{
	int ret;

	ret = hid_register_driver(&magicmouse_driver);
	if (ret)
		pr_err("can't register magicmouse driver\n");

	return ret;
}

static void __exit magicmouse_exit(void)
{
	hid_unregister_driver(&magicmouse_driver);
}

module_init(magicmouse_init);
module_exit(magicmouse_exit);
MODULE_LICENSE("GPL");<|MERGE_RESOLUTION|>--- conflicted
+++ resolved
@@ -390,16 +390,7 @@
 	}
 
 
-<<<<<<< HEAD
-		input_set_abs_params(input, ABS_MT_TRACKING_ID, 0, 15, 0, 0);
-		input_set_abs_params(input, ABS_MT_TOUCH_MAJOR, 0, 255 << 2,
-				     4, 0);
-		input_set_abs_params(input, ABS_MT_TOUCH_MINOR, 0, 255 << 2,
-				     4, 0);
-		input_set_abs_params(input, ABS_MT_ORIENTATION, -31, 32, 1, 0);
-=======
 	__set_bit(EV_ABS, input->evbit);
->>>>>>> 28c42c28
 
 	error = input_mt_init_slots(input, 16);
 	if (error)
