#
# Makefile for the linux kernel.
#

extra-y                := head_$(BITS).o head$(BITS).o head.o init_task.o vmlinux.lds

CPPFLAGS_vmlinux.lds += -U$(UTS_MACHINE)

ifdef CONFIG_FUNCTION_TRACER
# Do not profile debug and lowlevel utilities
CFLAGS_REMOVE_tsc.o = -pg
CFLAGS_REMOVE_rtc.o = -pg
CFLAGS_REMOVE_paravirt-spinlocks.o = -pg
CFLAGS_REMOVE_ftrace.o = -pg
CFLAGS_REMOVE_early_printk.o = -pg
endif

#
# vsyscalls (which work on the user stack) should have
# no stack-protector checks:
#
nostackp := $(call cc-option, -fno-stack-protector)
CFLAGS_vsyscall_64.o	:= $(PROFILING) -g0 $(nostackp)
CFLAGS_hpet.o		:= $(nostackp)
CFLAGS_tsc.o		:= $(nostackp)

obj-y			:= process_$(BITS).o signal.o entry_$(BITS).o
obj-y			+= traps.o irq.o irq_$(BITS).o dumpstack_$(BITS).o
obj-y			+= time_$(BITS).o ioport.o ldt.o dumpstack.o
obj-y			+= setup.o i8259.o irqinit_$(BITS).o setup_percpu.o
obj-$(CONFIG_X86_VISWS)	+= visws_quirks.o
obj-$(CONFIG_X86_32)	+= probe_roms_32.o
obj-$(CONFIG_X86_32)	+= sys_i386_32.o i386_ksyms_32.o
obj-$(CONFIG_X86_64)	+= sys_x86_64.o x8664_ksyms_64.o
obj-$(CONFIG_X86_64)	+= syscall_64.o vsyscall_64.o
obj-y			+= bootflag.o e820.o
obj-y			+= pci-dma.o quirks.o i8237.o topology.o kdebugfs.o
obj-y			+= alternative.o i8253.o pci-nommu.o
obj-y			+= tsc.o io_delay.o rtc.o

obj-$(CONFIG_X86_TRAMPOLINE)	+= trampoline.o
obj-y				+= process.o
obj-y				+= i387.o xsave.o
obj-y				+= ptrace.o
obj-$(CONFIG_X86_DS)		+= ds.o
obj-$(CONFIG_X86_32)		+= tls.o
obj-$(CONFIG_IA32_EMULATION)	+= tls.o
obj-y				+= step.o
obj-$(CONFIG_STACKTRACE)	+= stacktrace.o
obj-y				+= cpu/
obj-y				+= acpi/
obj-$(CONFIG_X86_BIOS_REBOOT)	+= reboot.o
obj-$(CONFIG_MCA)		+= mca_32.o
obj-$(CONFIG_X86_MSR)		+= msr.o
obj-$(CONFIG_X86_CPUID)		+= cpuid.o
obj-$(CONFIG_PCI)		+= early-quirks.o
apm-y				:= apm_32.o
obj-$(CONFIG_APM)		+= apm.o
obj-$(CONFIG_X86_SMP)		+= smp.o
obj-$(CONFIG_X86_SMP)		+= smpboot.o tsc_sync.o ipi.o tlb_$(BITS).o
obj-$(CONFIG_X86_32_SMP)	+= smpcommon.o
obj-$(CONFIG_X86_64_SMP)	+= tsc_sync.o smpcommon.o
obj-$(CONFIG_X86_TRAMPOLINE)	+= trampoline_$(BITS).o
obj-$(CONFIG_X86_MPPARSE)	+= mpparse.o
obj-$(CONFIG_X86_LOCAL_APIC)	+= apic.o nmi.o
obj-$(CONFIG_X86_IO_APIC)	+= io_apic.o
obj-$(CONFIG_X86_REBOOTFIXUPS)	+= reboot_fixups_32.o
obj-$(CONFIG_DYNAMIC_FTRACE)	+= ftrace.o
obj-$(CONFIG_FUNCTION_GRAPH_TRACER)	+= ftrace.o
obj-$(CONFIG_KEXEC)		+= machine_kexec_$(BITS).o
obj-$(CONFIG_KEXEC)		+= relocate_kernel_$(BITS).o crash.o
obj-$(CONFIG_CRASH_DUMP)	+= crash_dump_$(BITS).o
obj-$(CONFIG_X86_NUMAQ)		+= numaq_32.o
obj-$(CONFIG_X86_ES7000)	+= es7000_32.o
obj-$(CONFIG_X86_SUMMIT_NUMA)	+= summit_32.o
obj-y				+= vsmp_64.o
obj-$(CONFIG_KPROBES)		+= kprobes.o
obj-$(CONFIG_MODULES)		+= module_$(BITS).o
obj-$(CONFIG_EFI) 		+= efi.o efi_$(BITS).o efi_stub_$(BITS).o
obj-$(CONFIG_DOUBLEFAULT) 	+= doublefault_32.o
obj-$(CONFIG_KGDB)		+= kgdb.o
obj-$(CONFIG_VM86)		+= vm86_32.o
obj-$(CONFIG_EARLY_PRINTK)	+= early_printk.o

obj-$(CONFIG_HPET_TIMER) 	+= hpet.o

obj-$(CONFIG_K8_NB)		+= k8.o
obj-$(CONFIG_MGEODE_LX)		+= geode_32.o mfgpt_32.o
obj-$(CONFIG_DEBUG_RODATA_TEST)	+= test_rodata.o
obj-$(CONFIG_DEBUG_NX_TEST)	+= test_nx.o

obj-$(CONFIG_VMI)		+= vmi_32.o vmiclock_32.o
obj-$(CONFIG_KVM_GUEST)		+= kvm.o
obj-$(CONFIG_KVM_CLOCK)		+= kvmclock.o
obj-$(CONFIG_PARAVIRT)		+= paravirt.o paravirt_patch_$(BITS).o paravirt-spinlocks.o
obj-$(CONFIG_PARAVIRT_CLOCK)	+= pvclock.o

obj-$(CONFIG_PCSPKR_PLATFORM)	+= pcspeaker.o

obj-$(CONFIG_SCx200)		+= scx200.o
scx200-y			+= scx200_32.o

obj-$(CONFIG_OLPC)		+= olpc.o

microcode-y				:= microcode_core.o
microcode-$(CONFIG_MICROCODE_INTEL)	+= microcode_intel.o
microcode-$(CONFIG_MICROCODE_AMD)	+= microcode_amd.o
obj-$(CONFIG_MICROCODE)			+= microcode.o

<<<<<<< HEAD
obj-$(CONFIG_X86_CHECK_BIOS_CORRUPTION) += check.o
=======
obj-$(CONFIG_SWIOTLB)			+= pci-swiotlb_64.o # NB rename without _64
>>>>>>> 6638101c

###
# 64 bit specific files
ifeq ($(CONFIG_X86_64),y)
        obj-y				+= genapic_64.o genapic_flat_64.o genx2apic_uv_x.o tlb_uv.o
	obj-y				+= bios_uv.o uv_irq.o uv_sysfs.o
        obj-y				+= genx2apic_cluster.o
        obj-y				+= genx2apic_phys.o
        obj-$(CONFIG_X86_PM_TIMER)	+= pmtimer_64.o
        obj-$(CONFIG_AUDIT)		+= audit_64.o

        obj-$(CONFIG_GART_IOMMU)	+= pci-gart_64.o aperture_64.o
        obj-$(CONFIG_CALGARY_IOMMU)	+= pci-calgary_64.o tce_64.o
        obj-$(CONFIG_AMD_IOMMU)		+= amd_iommu_init.o amd_iommu.o

        obj-$(CONFIG_PCI_MMCONFIG)	+= mmconf-fam10h_64.o
endif<|MERGE_RESOLUTION|>--- conflicted
+++ resolved
@@ -107,11 +107,9 @@
 microcode-$(CONFIG_MICROCODE_AMD)	+= microcode_amd.o
 obj-$(CONFIG_MICROCODE)			+= microcode.o
 
-<<<<<<< HEAD
 obj-$(CONFIG_X86_CHECK_BIOS_CORRUPTION) += check.o
-=======
+
 obj-$(CONFIG_SWIOTLB)			+= pci-swiotlb_64.o # NB rename without _64
->>>>>>> 6638101c
 
 ###
 # 64 bit specific files
